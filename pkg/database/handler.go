--- conflicted
+++ resolved
@@ -54,16 +54,10 @@
 	Delete(id uint) error
 	List(groups []model.Group) ([]model.Database, error)
 	Update(d *model.Database) error
-<<<<<<< HEAD
-	CreateExternalDownload(databaseID uint, expiration time.Time) (model.ExternalDownload, error)
-	FindExternalDownload(uuid uuid.UUID) (model.ExternalDownload, error)
+	CreateExternalDownload(databaseID uint, expiration time.Time) (*model.ExternalDownload, error)
+	FindExternalDownload(uuid uuid.UUID) (*model.ExternalDownload, error)
 	SaveAs(database *model.Database, instance *model.Instance, stack *model.Stack, newName string, format string, done func(saved *model.Database)) (*model.Database, error)
 	Save(userId uint, database *model.Database, instance *model.Instance, stack *model.Stack) error
-=======
-	CreateExternalDownload(databaseID uint, expiration time.Time) (*model.ExternalDownload, error)
-	FindExternalDownload(uuid uuid.UUID) (*model.ExternalDownload, error)
-	SaveAs(database *model.Database, instance *model.Instance, stack *model.Stack, newName string, format string) (*model.Database, error)
->>>>>>> b212e1c0
 }
 
 // Upload database
@@ -273,7 +267,7 @@
 
 	databaseId, err := strconv.ParseUint(databaseIdString, 10, 32)
 	if err != nil {
-		badRequest := apperror.NewBadRequest("error parsing databaseId")
+		badRequest := errdef.NewBadRequest("error parsing databaseId")
 		_ = c.Error(badRequest)
 		return
 	}
@@ -299,7 +293,7 @@
 	lock := database.Lock
 	isLocked := lock != nil
 	if isLocked && (lock.InstanceID != uint(instanceId) || lock.UserID != user.ID) {
-		unauthorized := apperror.NewUnauthorized("database is locked")
+		unauthorized := errdef.NewUnauthorized("database is locked")
 		_ = c.Error(unauthorized)
 		return
 	}
@@ -433,12 +427,6 @@
 
 	var request LockDatabaseRequest
 	if err := handler.DataBinder(c, &request); err != nil {
-		_ = c.Error(err)
-		return
-	}
-
-	_, err := h.instanceService.FindById(request.InstanceId)
-	if err != nil {
 		_ = c.Error(err)
 		return
 	}
