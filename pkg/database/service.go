--- conflicted
+++ resolved
@@ -533,13 +533,8 @@
 	ctx = context.WithoutCancel(ctx)
 	go func() {
 		var ret *forwarder.Result
-<<<<<<< HEAD
 		if group.Cluster.Configuration != nil {
-			hostname := fmt.Sprintf(stack.HostnamePattern, instance.Name, instance.GroupName)
-=======
-		if group.ClusterConfiguration != nil && len(group.ClusterConfiguration.KubernetesConfiguration) > 0 {
 			hostname := fmt.Sprintf(stack.HostnamePattern, instance.Name, instance.Group.Namespace)
->>>>>>> 08dafbeb
 			serviceName := strings.Split(hostname, ".")[0]
 			options := []*forwarder.Option{
 				{
