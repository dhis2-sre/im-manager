--- conflicted
+++ resolved
@@ -88,11 +88,7 @@
 }
 
 func (r repository) Unlock(id uint) error {
-<<<<<<< HEAD
-	db := r.db.Delete(&model.Lock{}, id)
-=======
 	db := r.db.Unscoped().Delete(&model.Lock{}, id)
->>>>>>> 2c8702be
 	if db.Error != nil {
 		return db.Error
 	}
