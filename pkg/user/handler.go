--- conflicted
+++ resolved
@@ -18,32 +18,20 @@
 	"github.com/gin-gonic/gin"
 )
 
-<<<<<<< HEAD
-func NewHandler(config config.Config, userService userService, tokenService tokenService) Handler {
-	return Handler{
-		config,
-=======
 func NewHandler(hostname string, authentication config.Authentication, userService userService, tokenService tokenService) Handler {
 	return Handler{
 		hostname,
 		authentication,
->>>>>>> f08befe0
 		userService,
 		tokenService,
 	}
 }
 
 type Handler struct {
-<<<<<<< HEAD
-	config       config.Config
-	userService  userService
-	tokenService tokenService
-=======
 	hostname       string
 	authentication config.Authentication
 	userService    userService
 	tokenService   tokenService
->>>>>>> f08befe0
 }
 
 type userService interface {
@@ -193,11 +181,7 @@
 		return
 	}
 
-<<<<<<< HEAD
 	h.setCookies(c, tokens, request.RememberMe)
-=======
-	h.setCookies(c, tokens)
->>>>>>> f08befe0
 
 	c.JSON(http.StatusCreated, tokens)
 }
@@ -269,20 +253,15 @@
 		return
 	}
 
-<<<<<<< HEAD
 	h.setCookies(c, tokens, rememberMe)
-=======
-	h.setCookies(c, tokens)
->>>>>>> f08befe0
 
 	c.JSON(http.StatusCreated, tokens)
 }
 
-<<<<<<< HEAD
 func (h Handler) setCookies(c *gin.Context, tokens *token.Tokens, rememberMe bool) {
 	c.SetSameSite(http.SameSiteStrictMode)
-	domain := h.config.Hostname
-	authentication := h.config.Authentication
+	domain := h.hostname
+	authentication := h.authentication
 	c.SetCookie("accessToken", tokens.AccessToken, authentication.AccessTokenExpirationSeconds, "/", domain, true, true)
 	if rememberMe {
 		c.SetCookie("refreshToken", tokens.RefreshToken, authentication.RefreshTokenRememberMeExpirationSeconds, "/refresh", domain, true, true)
@@ -290,14 +269,6 @@
 	} else {
 		c.SetCookie("refreshToken", tokens.RefreshToken, authentication.RefreshTokenExpirationSeconds, "/refresh", domain, true, true)
 	}
-=======
-func (h Handler) setCookies(c *gin.Context, tokens *token.Tokens) {
-	c.SetSameSite(http.SameSiteStrictMode)
-	domain := h.hostname
-	authentication := h.authentication
-	c.SetCookie("accessToken", tokens.AccessToken, authentication.AccessTokenExpirationSeconds, "/", domain, true, true)
-	c.SetCookie("refreshToken", tokens.RefreshToken, authentication.RefreshTokenExpirationSeconds, "/refresh", domain, true, true)
->>>>>>> f08befe0
 }
 
 // Me user
@@ -369,10 +340,7 @@
 func unsetCookie(c *gin.Context) {
 	c.SetCookie("accessToken", "", -1, "/", "", true, true)
 	c.SetCookie("refreshToken", "", -1, "/", "", true, true)
-<<<<<<< HEAD
 	c.SetCookie("rememberMe", "", -1, "/", "", true, true)
-=======
->>>>>>> f08befe0
 }
 
 // FindById user
