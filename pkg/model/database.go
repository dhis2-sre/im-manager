--- conflicted
+++ resolved
@@ -34,13 +34,7 @@
 
 // swagger:model
 type ExternalDownload struct {
-<<<<<<< HEAD
 	UUID       uuid.UUID `gorm:"primaryKey;type:uuid"`
 	Expiration uint
 	DatabaseID uint
-=======
-	UUID       uuid.UUID `gorm:"primaryKey;type:uuid" json:"uuid"`
-	Expiration time.Time `json:"expiration"`
-	DatabaseID uint      `json:"databaseId"`
->>>>>>> 828eaf7e
 }