package model

import (
	"github.com/google/uuid"
)

// swagger:model
type Database struct {
	ID                uint               `gorm:"primarykey" json:"id"`
	CreatedAt         time.Time          `json:"createdAt"`
	UpdatedAt         time.Time          `json:"updatedAt"`
	Name              string             `gorm:"index:idx_name_and_group,unique" json:"name"`
	GroupName         string             `gorm:"index:idx_name_and_group,unique" json:"groupName"`
	Url               string             `json:"url"` // s3... Path?
	ExternalDownloads []ExternalDownload `json:"externalDownloads"`
	Lock              *Lock              `json:"lock"`
	Slug              string             `gorm:"uniqueIndex" json:"slug"`
}

// swagger:model GroupsWithDatabases
type GroupsWithDatabases struct {
	ID        uint       `json:"id"`
	Name      string     `json:"name"`
	Hostname  string     `json:"hostname"`
	Databases []Database `json:"databases"`
}

// swagger:model
type Lock struct {
	DatabaseID uint `gorm:"primaryKey" json:"databaseId"`
	InstanceID uint `json:"instanceId"`
	UserID     uint `json:"userId"`
}

// swagger:model
type ExternalDownload struct {
<<<<<<< HEAD
	UUID       uuid.UUID `gorm:"primaryKey;type:uuid"`
	Expiration uint
	DatabaseID uint
=======
	UUID       uuid.UUID `gorm:"primaryKey;type:uuid" json:"uuid"`
	Expiration time.Time `json:"expiration"`
	DatabaseID uint      `json:"databaseId"`
>>>>>>> aa571934
}<|MERGE_RESOLUTION|>--- conflicted
+++ resolved
@@ -1,6 +1,8 @@
 package model
 
 import (
+	"time"
+
 	"github.com/google/uuid"
 )
 
@@ -34,13 +36,7 @@
 
 // swagger:model
 type ExternalDownload struct {
-<<<<<<< HEAD
 	UUID       uuid.UUID `gorm:"primaryKey;type:uuid"`
-	Expiration uint
-	DatabaseID uint
-=======
-	UUID       uuid.UUID `gorm:"primaryKey;type:uuid" json:"uuid"`
-	Expiration time.Time `json:"expiration"`
+	Expiration uint      `json:"expiration"`
 	DatabaseID uint      `json:"databaseId"`
->>>>>>> aa571934
 }