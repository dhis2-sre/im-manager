--- conflicted
+++ resolved
@@ -30,17 +30,8 @@
 	Provide(instance Instance) (value string, err error)
 }
 
-<<<<<<< HEAD
-type StackParameter struct {
-	Name         string  `json:"name" gorm:"primaryKey"`
-	StackName    string  `json:"-" gorm:"primaryKey"`
-	DefaultValue *string `json:"defaultValue"`
-	Consumed     bool    `json:"consumed"`
-	Priority     int     `json:"priority"`
-=======
 type ParameterProviderFunc func(instance Instance) (string, error)
 
 func (p ParameterProviderFunc) Provide(instance Instance) (string, error) {
 	return p(instance)
->>>>>>> 131ab9d7
 }