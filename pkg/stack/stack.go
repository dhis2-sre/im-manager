// Package stack contains stacks that can be deployed with the instance manager. Stacks have
// parameters as their input which are used to render helmfile templates. Stacks might depend
// on other stacks to provide a parameter (consumed parameter). Stack parameters declared here are
// kept in sync with the helmfile template. No cycle is allowed within our stacks as this would lead
// to undeployable stacks. No two stacks are allowed to provide the same parameter for another stack
// as this is an ambiguity that cannot be automatically resolved.
package stack

import (
	"errors"
	"fmt"
	"strconv"
	"strings"

	"github.com/dhis2-sre/im-manager/pkg/model"
	"github.com/dominikbraun/graph"
	"golang.org/x/exp/slices"
	k8s "k8s.io/api/core/v1"
)

// Stacks represents all deployable stacks.
type Stacks map[string]model.Stack

// New creates stacks ensuring consumed parameters are provided by required stacks.
func New(stacks ...model.Stack) (Stacks, error) {
	_, err := ValidateNoCycles(stacks)
	if err != nil {
		return nil, err
	}

	err = ValidateConsumedParameters(stacks)
	if err != nil {
		return nil, err
	}

	result := make(Stacks, len(stacks))
	for _, s := range stacks {
		result[s.Name] = s
	}
	return result, nil
}

// ValidateNoCycles validates that the stacks graph does not contain a cycle. The stacks form a
// graph via the required stacks forming a directed edge from the stack to the required stack.
// Stacks with cycles would lead to undeployable instances. There would not be an order (no solution
// to topological sort) in which we could deploy instances in.
func ValidateNoCycles(stacks []model.Stack) (graph.Graph[string, model.Stack], error) {
	g := graph.New(func(stack model.Stack) string {
		return stack.Name
	}, graph.Directed(), graph.PreventCycles())

	for _, stack := range stacks {
		err := g.AddVertex(stack)
		if err != nil {
			return nil, fmt.Errorf("failed adding vertex for stack %q: %v", stack.Name, err)
		}
	}

	for _, src := range stacks {
		for _, dest := range src.Requires {
			err := g.AddEdge(src.Name, dest.Name)
			if err != nil {
				if errors.Is(err, graph.ErrEdgeAlreadyExists) {
					return nil, fmt.Errorf("stack %q requires %q more than once", src.Name, dest.Name)
				} else if errors.Is(err, graph.ErrEdgeCreatesCycle) {
					return nil, fmt.Errorf("edge from stack %q to stack %q creates a cycle", src.Name, dest.Name)
				}
				return nil, fmt.Errorf("failed adding edge from stack %q to stack %q: %v", src.Name, dest.Name, err)
			}
		}
	}

	return g, nil
}

// ValidateConsumedParameters validates all consumed parameters are provided by exactly one of the
// required stacks. Required stacks need to provide at least one consumed parameter.
func ValidateConsumedParameters(stacks []model.Stack) error {
	var errs []error
	for _, stack := range stacks { // validate each stacks consumed parameters are provided by its required stacks
		requiredStacks := make(map[string]int)
		for _, requiredStack := range stack.Requires {
			requiredStacks[requiredStack.Name] = 0
		}

		// collect all consumed parameters
		consumedParameterProviders := make(map[string]int)
		for name, parameter := range stack.Parameters {
			if !parameter.Consumed {
				continue
			}
			consumedParameterProviders[name] = 0
		}

		// generate frequency map of provided parameters
		for _, requiredStack := range stack.Requires {
			for parameterName, parameter := range requiredStack.Parameters {
				if parameter.Consumed { // consumed parameters cannot be provided
					continue
				}
				_, ok := consumedParameterProviders[parameterName]
				if ok {
					consumedParameterProviders[parameterName]++
					requiredStacks[requiredStack.Name]++
				}
			}
			for parameterName := range requiredStack.ParameterProviders {
				_, ok := consumedParameterProviders[parameterName]
				if ok {
					consumedParameterProviders[parameterName]++
					requiredStacks[requiredStack.Name]++
				}
			}
		}

		for parameter, providerCount := range consumedParameterProviders {
			if providerCount == 0 {
				errs = append(errs, fmt.Errorf("no provider for stack %q parameter %q", stack.Name, parameter))
			}
			if providerCount > 1 {
				errs = append(errs, fmt.Errorf("every consumed parameter must have exactly one provider. %d provider(s) for stack %q parameter %q", providerCount, stack.Name, parameter))
			}
		}

		for requiredStackName, providedCount := range requiredStacks {
			if providedCount == 0 {
				errs = append(errs, fmt.Errorf("stack %q requires %q but does not consume from %q", stack.Name, requiredStackName, requiredStackName))
			}
		}
	}

	return errors.Join(errs...)
}

const ifNotPresent = "IfNotPresent"

// Stack representing ../../stacks/dhis2-db/helmfile.yaml.gotmpl
var DHIS2DB = model.Stack{
	// TODO: Remove HostnamePattern once stacks 2.0 are the default
	HostnamePattern: "%s-database-postgresql.%s.svc",
	Name:            "dhis2-db",
	Parameters: model.StackParameters{
		"DATABASE_ID":               {Priority: 1, DisplayName: "Database"},
		"DATABASE_SIZE":             {Priority: 2, DisplayName: "Database Size", DefaultValue: &dhis2DBDefaults.dbSize},
		"DATABASE_NAME":             {Priority: 3, DisplayName: "Database Name", DefaultValue: &dhis2DBDefaults.dbName},
		"DATABASE_PASSWORD":         {Priority: 4, DisplayName: "Database Password", DefaultValue: &dhis2DBDefaults.dbPassword, Sensitive: true},
		"DATABASE_USERNAME":         {Priority: 5, DisplayName: "Database Username", DefaultValue: &dhis2DBDefaults.dbUsername, Sensitive: true},
		"DATABASE_VERSION":          {Priority: 6, DisplayName: "Database Version", DefaultValue: &dhis2DBDefaults.dbVersion},
		"RESOURCES_REQUESTS_CPU":    {Priority: 7, DisplayName: "Resources Requests CPU", DefaultValue: &dhis2DBDefaults.resourcesRequestsCPU},
		"RESOURCES_REQUESTS_MEMORY": {Priority: 8, DisplayName: "Resources Requests Memory", DefaultValue: &dhis2DBDefaults.resourcesRequestsMemory},
		"CHART_VERSION":             {Priority: 9, DisplayName: "Chart Version", DefaultValue: &dhis2DBDefaults.chartVersion},
	},
	ParameterProviders: model.ParameterProviders{
		"DATABASE_HOSTNAME": postgresHostnameProvider,
	},
	KubernetesResource: model.StatefulSetResource,
}

var dhis2DBDefaults = struct {
	chartVersion            string
	dbID                    string
	dbName                  string
	dbPassword              string
	dbSize                  string
	dbUsername              string
	dbVersion               string
	resourcesRequestsCPU    string
	resourcesRequestsMemory string
}{
	chartVersion:            "16.4.5",
	dbName:                  "dhis2",
	dbPassword:              "dhis",
	dbSize:                  "20Gi",
	dbUsername:              "dhis",
	dbVersion:               "16",
	resourcesRequestsCPU:    "250m",
	resourcesRequestsMemory: "256Mi",
}

// Stack representing ../../stacks/dhis2-core/helmfile.yaml.gotmpl
var DHIS2Core = model.Stack{
	Name: "dhis2-core",
	Parameters: model.StackParameters{
		"IMAGE_TAG":                       {Priority: 1, DisplayName: "Image Tag", DefaultValue: &dhis2CoreDefaults.imageTag},
		"IMAGE_REPOSITORY":                {Priority: 2, DisplayName: "Image Repository", DefaultValue: &dhis2CoreDefaults.imageRepository},
		"IMAGE_PULL_POLICY":               {Priority: 3, DisplayName: "Image Pull Policy", DefaultValue: &dhis2CoreDefaults.imagePullPolicy, Validator: imagePullPolicy},
		"STORAGE_TYPE":                    {Priority: 4, DisplayName: "Storage type", DefaultValue: &dhis2CoreDefaults.storageType, Validator: storage},
		"S3_BUCKET":                       {Priority: 5, DisplayName: "S3 bucket", DefaultValue: &dhis2CoreDefaults.s3Bucket},
		"S3_REGION":                       {Priority: 6, DisplayName: "S3 region", DefaultValue: &dhis2CoreDefaults.s3Region, Sensitive: true},
		"S3_IDENTITY":                     {Priority: 7, DisplayName: "S3 identity", DefaultValue: &dhis2CoreDefaults.s3Identity, Sensitive: true},
		"S3_SECRET":                       {Priority: 8, DisplayName: "S3 secret", DefaultValue: &dhis2CoreDefaults.s3Secret, Sensitive: true},
		"DHIS2_HOME":                      {Priority: 9, DisplayName: "DHIS2 Home Directory", DefaultValue: &dhis2CoreDefaults.dhis2Home},
		"FLYWAY_MIGRATE_OUT_OF_ORDER":     {Priority: 10, DisplayName: "Flyway Migrate Out Of Order", DefaultValue: &dhis2CoreDefaults.flywayMigrateOutOfOrder},
		"FLYWAY_REPAIR_BEFORE_MIGRATION":  {Priority: 11, DisplayName: "Flyway Repair Before Migration", DefaultValue: &dhis2CoreDefaults.flywayRepairBeforeMigration},
		"RESOURCES_REQUESTS_CPU":          {Priority: 12, DisplayName: "Resources Requests CPU", DefaultValue: &dhis2CoreDefaults.resourcesRequestsCPU},
		"RESOURCES_REQUESTS_MEMORY":       {Priority: 13, DisplayName: "Resources Requests Memory", DefaultValue: &dhis2CoreDefaults.resourcesRequestsMemory},
		"MIN_READY_SECONDS":               {Priority: 14, DisplayName: "Minimum Ready Seconds", DefaultValue: &dhis2CoreDefaults.minReadySeconds},
		"LIVENESS_PROBE_TIMEOUT_SECONDS":  {Priority: 15, DisplayName: "Liveness Probe Timeout Seconds", DefaultValue: &dhis2CoreDefaults.livenessProbeTimeoutSeconds},
		"READINESS_PROBE_TIMEOUT_SECONDS": {Priority: 16, DisplayName: "Readiness Probe Timeout Seconds", DefaultValue: &dhis2CoreDefaults.readinessProbeTimeoutSeconds},
		"STARTUP_PROBE_FAILURE_THRESHOLD": {Priority: 17, DisplayName: "Startup Probe Failure Threshold", DefaultValue: &dhis2CoreDefaults.startupProbeFailureThreshold},
		"STARTUP_PROBE_PERIOD_SECONDS":    {Priority: 18, DisplayName: "Startup Probe Period Seconds", DefaultValue: &dhis2CoreDefaults.startupProbePeriodSeconds},
		"JAVA_OPTS":                       {Priority: 19, DisplayName: "JAVA_OPTS", DefaultValue: &dhis2CoreDefaults.javaOpts},
		"CHART_VERSION":                   {Priority: 20, DisplayName: "Chart Version", DefaultValue: &dhis2CoreDefaults.chartVersion},
		"MINIO_CHART_VERSION":             {Priority: 21, DisplayName: "MinIO Chart Version", DefaultValue: &dhis2CoreDefaults.minIOChartVersion},
		"MINIO_STORAGE_SIZE":              {Priority: 22, DisplayName: "MinIO Storage Size", DefaultValue: &dhis2CoreDefaults.minIOStorageSize},
		"ENABLE_QUERY_LOGGING":            {Priority: 23, DisplayName: "Enable Query Logging", DefaultValue: &dhis2CoreDefaults.enableQueryLogging},
		"FILESYSTEM_VOLUME_SIZE":          {Priority: 24, DisplayName: "Filesystem volume size (only in effect if \"Storage\" is set to \"filesystem\")", DefaultValue: &dhis2CoreDefaults.filesystemVolumeSize, Sensitive: true},
		"SAME_SITE_COOKIES":               {Priority: 24, DisplayName: "Same site cookies", DefaultValue: &dhis2CoreDefaults.sameSiteCookies, Validator: sameSiteCookies},
		"CUSTOM_DHIS2_CONFIG":             {Priority: 25, DisplayName: "Custom DHIS2 config (applied to top of dhis.conf)", DefaultValue: &dhis2CoreDefaults.customDhis2Config, Sensitive: true},
		"ALLOW_SUSPEND":                   {Priority: 26, DisplayName: "Allow the application to be suspended", DefaultValue: &dhis2CoreDefaults.allowSuspend},
		"DEPLOY_GLOWROOT":                 {Priority: 27, DisplayName: "Deploy Glowroot", DefaultValue: &dhis2CoreDefaults.deployGlowroot},
		"GOOGLE_AUTH_PROJECT_ID":          {Priority: 0, DisplayName: "Google auth project id", DefaultValue: &dhis2CoreDefaults.googleAuthClientId, Sensitive: true},
		"GOOGLE_AUTH_PRIVATE_KEY":         {Priority: 0, DisplayName: "Google auth private key", DefaultValue: &dhis2CoreDefaults.googleAuthPrivateKey, Sensitive: true},
		"GOOGLE_AUTH_PRIVATE_KEY_ID":      {Priority: 0, DisplayName: "Google auth private key id", DefaultValue: &dhis2CoreDefaults.googleAuthPrivateKeyId, Sensitive: true},
		"GOOGLE_AUTH_CLIENT_EMAIL":        {Priority: 0, DisplayName: "Google auth client email", DefaultValue: &dhis2CoreDefaults.googleAuthClientEmail, Sensitive: true},
		"GOOGLE_AUTH_CLIENT_ID":           {Priority: 0, DisplayName: "Google auth client id", DefaultValue: &dhis2CoreDefaults.googleAuthClientId, Sensitive: true},
		"DATABASE_ID":                     {Priority: 0, DisplayName: "Database", Consumed: true},
		"DATABASE_HOSTNAME":               {Priority: 0, DisplayName: "Database Hostname", Consumed: true},
		"DATABASE_NAME":                   {Priority: 0, DisplayName: "Database Name", Consumed: true},
		"DATABASE_PASSWORD":               {Priority: 0, DisplayName: "Database Password", Consumed: true, Sensitive: true},
		"DATABASE_USERNAME":               {Priority: 0, DisplayName: "Database Username", Consumed: true, Sensitive: true},
	},
	Requires: []model.Stack{
		DHIS2DB,
	},
	KubernetesResource: model.DeploymentResource,
}

var dhis2CoreDefaults = struct {
	chartVersion                 string
	minIOChartVersion            string
	minIOStorageSize             string
	storageType                  string
	sameSiteCookies              string
	filesystemVolumeSize         string
	s3Bucket                     string
	s3Region                     string
	s3Identity                   string
	s3Secret                     string
	dhis2Home                    string
	flywayMigrateOutOfOrder      string
	flywayRepairBeforeMigration  string
	enableQueryLogging           string
	imagePullPolicy              string
	imageRepository              string
	imageTag                     string
	javaOpts                     string
	minReadySeconds              string
	livenessProbeTimeoutSeconds  string
	readinessProbeTimeoutSeconds string
	resourcesRequestsCPU         string
	resourcesRequestsMemory      string
	startupProbeFailureThreshold string
	startupProbePeriodSeconds    string
	customDhis2Config            string
	allowSuspend                 string
	deployGlowroot               string
	googleAuthProjectId          string
	googleAuthPrivateKey         string
	googleAuthPrivateKeyId       string
	googleAuthClientEmail        string
	googleAuthClientId           string
}{
<<<<<<< HEAD
	chartVersion:                 "0.31.2",
=======
	chartVersion:                 "0.32.1",
>>>>>>> 0b6181b7
	minIOChartVersion:            "14.7.5",
	minIOStorageSize:             "8Gi",
	storageType:                  minIOStorage,
	sameSiteCookies:              lax,
	filesystemVolumeSize:         "8Gi",
	s3Bucket:                     "dhis2",
	s3Region:                     "eu-west-1",
	s3Identity:                   "-",
	s3Secret:                     "-",
	dhis2Home:                    "/opt/dhis2",
	flywayMigrateOutOfOrder:      "false",
	flywayRepairBeforeMigration:  "false",
	enableQueryLogging:           "false",
	imagePullPolicy:              ifNotPresent,
	imageRepository:              "core",
	imageTag:                     "2.40.2",
	javaOpts:                     " ", // " " is used here since an empty string would be interpreted by helmfile as the environment variable not being set. And since all variables are required an empty string would result in an error
	minReadySeconds:              "5",
	livenessProbeTimeoutSeconds:  "1",
	readinessProbeTimeoutSeconds: "1",
	resourcesRequestsCPU:         "250m",
	resourcesRequestsMemory:      "1500Mi",
	startupProbeFailureThreshold: "26",
	startupProbePeriodSeconds:    "5",
	customDhis2Config:            " ",
	allowSuspend:                 "false",
	deployGlowroot:               "false",
	googleAuthProjectId:          " ", // TODO: " " doesn't need to be used here as with `javaOpts` since the googleAuth* parameters are stack parameters and therefor always populated
	googleAuthPrivateKey:         " ", // However the web client currently doesn't support these empty parameter so for now
	googleAuthPrivateKeyId:       " ",
	googleAuthClientEmail:        " ",
	googleAuthClientId:           " ",
}

// Stack representing ../../stacks/dhis2/helmfile.yaml.gotmpl
var DHIS2 = model.Stack{
	// TODO: Remove HostnamePattern once stacks 2.0 are the default
	HostnamePattern: "%s-database-postgresql.%s.svc",
	Name:            "dhis2",
	Parameters: model.StackParameters{
		"IMAGE_TAG":                       {Priority: 1, DisplayName: "Image Tag", DefaultValue: &dhis2CoreDefaults.imageTag},
		"IMAGE_REPOSITORY":                {Priority: 2, DisplayName: "Image Repository", DefaultValue: &dhis2CoreDefaults.imageRepository},
		"IMAGE_PULL_POLICY":               {Priority: 3, DisplayName: "Image Pull Policy", DefaultValue: &dhis2CoreDefaults.imagePullPolicy, Validator: imagePullPolicy},
		"DATABASE_ID":                     {Priority: 4, DisplayName: "Database"},
		"DATABASE_NAME":                   {Priority: 5, DisplayName: "Database Name", DefaultValue: &dhis2DBDefaults.dbName},
		"DATABASE_PASSWORD":               {Priority: 6, DisplayName: "Database Password", DefaultValue: &dhis2DBDefaults.dbPassword, Sensitive: true},
		"DATABASE_SIZE":                   {Priority: 7, DisplayName: "Database Size", DefaultValue: &dhis2DBDefaults.dbSize},
		"DATABASE_USERNAME":               {Priority: 8, DisplayName: "Database Username", DefaultValue: &dhis2DBDefaults.dbUsername, Sensitive: true},
		"DATABASE_VERSION":                {Priority: 9, DisplayName: "Database Version", DefaultValue: &dhis2DBDefaults.dbVersion},
		"INSTALL_REDIS":                   {Priority: 10, DisplayName: "Install Redis", DefaultValue: &dhis2Defaults.installRedis},
		"DHIS2_HOME":                      {Priority: 11, DisplayName: "DHIS2 Home Directory", DefaultValue: &dhis2CoreDefaults.dhis2Home},
		"FLYWAY_MIGRATE_OUT_OF_ORDER":     {Priority: 12, DisplayName: "Flyway Migrate Out Of Order", DefaultValue: &dhis2CoreDefaults.flywayMigrateOutOfOrder},
		"FLYWAY_REPAIR_BEFORE_MIGRATION":  {Priority: 13, DisplayName: "Flyway Repair Before Migration", DefaultValue: &dhis2CoreDefaults.flywayRepairBeforeMigration},
		"CORE_RESOURCES_REQUESTS_CPU":     {Priority: 14, DisplayName: "Core Resources Requests CPU", DefaultValue: &dhis2CoreDefaults.resourcesRequestsCPU},
		"CORE_RESOURCES_REQUESTS_MEMORY":  {Priority: 15, DisplayName: "Core Resources Requests Memory", DefaultValue: &dhis2CoreDefaults.resourcesRequestsMemory},
		"DB_RESOURCES_REQUESTS_CPU":       {Priority: 16, DisplayName: "DB Resources Requests CPU", DefaultValue: &dhis2DBDefaults.resourcesRequestsCPU},
		"DB_RESOURCES_REQUESTS_MEMORY":    {Priority: 17, DisplayName: "DB Resources Requests Memory", DefaultValue: &dhis2DBDefaults.resourcesRequestsMemory},
		"MIN_READY_SECONDS":               {Priority: 18, DisplayName: "Minimum Ready Seconds", DefaultValue: &dhis2CoreDefaults.minReadySeconds},
		"LIVENESS_PROBE_TIMEOUT_SECONDS":  {Priority: 19, DisplayName: "Liveness Probe Timeout Seconds", DefaultValue: &dhis2CoreDefaults.livenessProbeTimeoutSeconds},
		"READINESS_PROBE_TIMEOUT_SECONDS": {Priority: 20, DisplayName: "Readiness Probe Timeout Seconds", DefaultValue: &dhis2CoreDefaults.readinessProbeTimeoutSeconds},
		"STARTUP_PROBE_FAILURE_THRESHOLD": {Priority: 21, DisplayName: "Startup Probe Failure Threshold", DefaultValue: &dhis2CoreDefaults.startupProbeFailureThreshold},
		"STARTUP_PROBE_PERIOD_SECONDS":    {Priority: 22, DisplayName: "Startup Probe Period Seconds", DefaultValue: &dhis2CoreDefaults.startupProbePeriodSeconds},
		"CHART_VERSION":                   {Priority: 23, DisplayName: "Chart Version", DefaultValue: &dhis2CoreDefaults.chartVersion},
		"JAVA_OPTS":                       {Priority: 24, DisplayName: "JAVA Options", DefaultValue: &dhis2CoreDefaults.javaOpts},
		"ENABLE_QUERY_LOGGING":            {Priority: 25, DisplayName: "Enable Query Logging", DefaultValue: &dhis2CoreDefaults.enableQueryLogging},
		"GOOGLE_AUTH_PROJECT_ID":          {Priority: 0, DisplayName: "Google auth project id", DefaultValue: &dhis2CoreDefaults.googleAuthClientId, Sensitive: true},
		"GOOGLE_AUTH_PRIVATE_KEY":         {Priority: 0, DisplayName: "Google auth private key", DefaultValue: &dhis2CoreDefaults.googleAuthPrivateKey, Sensitive: true},
		"GOOGLE_AUTH_PRIVATE_KEY_ID":      {Priority: 0, DisplayName: "Google auth private key id", DefaultValue: &dhis2CoreDefaults.googleAuthPrivateKeyId, Sensitive: true},
		"GOOGLE_AUTH_CLIENT_EMAIL":        {Priority: 0, DisplayName: "Google auth client email", DefaultValue: &dhis2CoreDefaults.googleAuthClientEmail, Sensitive: true},
		"GOOGLE_AUTH_CLIENT_ID":           {Priority: 0, DisplayName: "Google auth client id", DefaultValue: &dhis2CoreDefaults.googleAuthClientId, Sensitive: true},
	},
	ParameterProviders: model.ParameterProviders{
		"DATABASE_HOSTNAME": postgresHostnameProvider,
	},
}

var dhis2Defaults = struct {
	installRedis string
}{
	installRedis: "false",
}

// Stack representing ../../stacks/pgadmin/helmfile.yaml.gotmpl
var PgAdmin = model.Stack{
	Name: "pgadmin",
	Parameters: model.StackParameters{
		"PGADMIN_USERNAME":  {Priority: 1, DisplayName: "pgAdmin Username", Sensitive: true},
		"PGADMIN_PASSWORD":  {Priority: 2, DisplayName: "pgAdmin Password", Sensitive: true},
		"CHART_VERSION":     {Priority: 3, DisplayName: "Chart Version", DefaultValue: &pgAdminDefaults.chartVersion},
		"DATABASE_HOSTNAME": {Priority: 0, DisplayName: "Database Hostname", Consumed: true},
		"DATABASE_NAME":     {Priority: 0, DisplayName: "Database Name", Consumed: true},
		"DATABASE_USERNAME": {Priority: 0, DisplayName: "Database Username", Consumed: true, Sensitive: true},
	},
	Requires: []model.Stack{
		DHIS2DB,
	},
	KubernetesResource: model.StatefulSetResource,
}

var pgAdminDefaults = struct {
	chartVersion string
}{
	chartVersion: "1.33.3",
}

// Stack representing ../../stacks/whoami-go/helmfile.yaml.gotmpl
var WhoamiGo = model.Stack{
	Name: "whoami-go",
	Parameters: model.StackParameters{
		"IMAGE_TAG":         {Priority: 1, DisplayName: "Image Tag", DefaultValue: &whoamiGoDefaults.imageTag},
		"IMAGE_REPOSITORY":  {Priority: 2, DisplayName: "Image Repository", DefaultValue: &whoamiGoDefaults.imageRepository},
		"IMAGE_PULL_POLICY": {Priority: 3, DisplayName: "Image Pull Policy", DefaultValue: &whoamiGoDefaults.imagePullPolicy, Validator: imagePullPolicy},
		"REPLICA_COUNT":     {Priority: 4, DisplayName: "Replica Count", DefaultValue: &whoamiGoDefaults.replicaCount},
		"CHART_VERSION":     {Priority: 5, DisplayName: "Chart Version", DefaultValue: &whoamiGoDefaults.chartVersion},
	},
	KubernetesResource: model.DeploymentResource,
}

var whoamiGoDefaults = struct {
	chartVersion    string
	imagePullPolicy string
	imageRepository string
	imageTag        string
	replicaCount    string
}{
	chartVersion:    "0.9.0",
	imagePullPolicy: ifNotPresent,
	imageRepository: "whoami-go",
	imageTag:        "0.6.0",
	replicaCount:    "1",
}

// Stack representing ../../stacks/im-job-runner/helmfile.yaml.gotmpl
var IMJobRunner = model.Stack{
	Name: "im-job-runner",
	Parameters: model.StackParameters{
		"COMMAND":                 {Priority: 0, DisplayName: "Command"},
		"PAYLOAD":                 {Priority: 0, DisplayName: "Payload", DefaultValue: &imJobRunnerDefaults.payload},
		"DHIS2_DATABASE_DATABASE": {Priority: 0, DisplayName: "DHIS2 Database Name", DefaultValue: &dhis2DBDefaults.dbName},
		"DHIS2_DATABASE_HOSTNAME": {Priority: 0, DisplayName: "DHIS2 Database Hostname", DefaultValue: &imJobRunnerDefaults.dbHostname},
		"DHIS2_DATABASE_PASSWORD": {Priority: 0, DisplayName: "DHIS2 Database Password", DefaultValue: &dhis2DBDefaults.dbPassword, Sensitive: true},
		"DHIS2_DATABASE_PORT":     {Priority: 0, DisplayName: "DHIS2 Database Port", DefaultValue: &imJobRunnerDefaults.dbPort},
		"DHIS2_DATABASE_USERNAME": {Priority: 0, DisplayName: "DHIS2 Database Username", DefaultValue: &dhis2DBDefaults.dbUsername, Sensitive: true},
		"DHIS2_HOSTNAME":          {Priority: 0, DisplayName: "DHIS2 Hostname", DefaultValue: &imJobRunnerDefaults.dhis2Hostname},
		"CHART_VERSION":           {Priority: 0, DisplayName: "Chart Version", DefaultValue: &imJobRunnerDefaults.chartVersion},
	},
}

var imJobRunnerDefaults = struct {
	chartVersion  string
	dbHostname    string
	dbPort        string
	dhis2Hostname string
	payload       string
}{
	chartVersion:  "0.1.0",
	dbHostname:    "-",
	dbPort:        "5432",
	dhis2Hostname: "-",
	payload:       "-",
}

// Provides the PostgreSQL hostname of an instance.
var postgresHostnameProvider = model.ParameterProviderFunc(func(instance model.DeploymentInstance) (string, error) {
	return fmt.Sprintf("%s-database-postgresql.%s.svc", instance.Name, instance.Group.Namespace), nil
})

// imagePullPolicy validates a value is a valid Kubernetes image pull policy.
var imagePullPolicy = OneOf(string(k8s.PullAlways), string(k8s.PullNever), string(k8s.PullIfNotPresent))

const (
	filesystemStorage = "filesystem"
	minIOStorage      = "minio"
	s3Storage         = "s3"
)

// storage validates the value is one of our storage types.
var storage = OneOf(minIOStorage, s3Storage, filesystemStorage)

const (
	strict = "strict"
	lax    = "lax"
	none   = "none"
)

// sameSiteCookies validates the value is one of our same site cookie types.
var sameSiteCookies = OneOf(strict, lax, none)

// OneOf creates a function returning an error when called with a value that is not any of the given
// validValues.
func OneOf(validValues ...string) func(value string) error {
	fmtErrorArg := quoteStrings(validValues)

	return func(value string) error {
		if slices.Contains(validValues, value) {
			return nil
		}

		return fmt.Errorf("%q is not valid, only %s are allowed", value, fmtErrorArg)
	}
}

// quoteStrings quotes values and comma separates them into a joint string.
func quoteStrings(values []string) string {
	var result strings.Builder
	for i, validValue := range values {
		result.WriteString(strconv.Quote(validValue))
		if i+1 < len(values) {
			result.WriteString(", ")
		}
	}
	return result.String()
}<|MERGE_RESOLUTION|>--- conflicted
+++ resolved
@@ -261,11 +261,7 @@
 	googleAuthClientEmail        string
 	googleAuthClientId           string
 }{
-<<<<<<< HEAD
 	chartVersion:                 "0.31.2",
-=======
-	chartVersion:                 "0.32.1",
->>>>>>> 0b6181b7
 	minIOChartVersion:            "14.7.5",
 	minIOStorageSize:             "8Gi",
 	storageType:                  minIOStorage,
