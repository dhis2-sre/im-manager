package helper

import (
	"crypto/rsa"
	"errors"
	"fmt"
	"log"
	"time"

	"github.com/dhis2-sre/im-manager/pkg/model"
	"github.com/google/uuid"
	"github.com/lestrrat-go/jwx/v2/jwa"
	"github.com/lestrrat-go/jwx/v2/jwt"
)

func GenerateAccessToken(user *model.User, key *rsa.PrivateKey, expirationInSeconds int) (string, error) {
	unixTime := time.Now().Unix()
	tokenExpiration := unixTime + int64(expirationInSeconds)

	token := jwt.New()

	err := token.Set(jwt.IssuedAtKey, unixTime)
	if err != nil {
		return "", err
	}

	err = token.Set(jwt.ExpirationKey, tokenExpiration)
	if err != nil {
		return "", err
	}

	err = token.Set("user", user)
	if err != nil {
		return "", err
	}

	signed, err := jwt.Sign(token, jwt.WithKey(jwa.RS256, key))
	if err != nil {
		return "", err
	}

	return string(signed), nil
}

<<<<<<< HEAD
type AccessTokenClaims struct {
	User      *model.User `json:"user"`
	IssuedAt  int64       `json:"iat"`
	ExpiresIn int64       `json:"exp"`
}

func ValidateAccessToken(tokenString string, key *rsa.PublicKey) (*AccessTokenClaims, error) {
	token, err := jwt.Parse(
		[]byte(tokenString),
		jwt.WithKey(jwa.RS256, key),
	)
	if err != nil {
		return nil, err
	}

	userData, ok := token.Get("user")
	if !ok {
		return nil, errors.New("user not found in claims")
	}

	userMap, ok := userData.(map[string]any)
	if !ok {
		return nil, errors.New("failed to parse user data")
	}

	id, ok := userMap["id"].(float64)
	if !ok {
		return nil, errors.New("\"id\" not found in userMap")
	}

	email, ok := userMap["email"].(string)
	if !ok {
		return nil, errors.New("\"email\" not found in userMap")
	}

	user := &model.User{
		ID:    uint(id),
		Email: email,
	}

	return &AccessTokenClaims{
		user,
		token.IssuedAt().Unix(),
		token.Expiration().Unix(),
	}, nil
}

=======
>>>>>>> f08befe0
type refreshToken struct {
	SignedString string
	TokenId      string
	ExpiresIn    time.Duration
}

//goland:noinspection GoExportedFuncWithUnexportedType
func GenerateRefreshToken(user *model.User, secretKey string, expirationInSeconds int) (*refreshToken, error) {
	currentTime := time.Now()
	tokenExpiration := currentTime.Add(time.Duration(expirationInSeconds) * time.Second)

<<<<<<< HEAD
	tokenId, err := uuid.NewUUID()
	if err != nil {
		log.Println("Failed to generate refresh token id")
		return nil, err
	}

=======
>>>>>>> f08befe0
	token := jwt.New()

	err := token.Set("userId", user.ID)
	if err != nil {
		return nil, err
	}

	tokenId := uuid.NewString()
	err = token.Set(jwt.JwtIDKey, tokenId)
	if err != nil {
		return nil, err
	}

	err = token.Set(jwt.ExpirationKey, tokenExpiration.Unix())
	if err != nil {
		return nil, err
	}

	err = token.Set(jwt.IssuedAtKey, currentTime.Unix())
	if err != nil {
		return nil, err
	}

	signed, err := jwt.Sign(token, jwt.WithKey(jwa.HS256, []byte(secretKey)))
	if err != nil {
		log.Printf("Failed to sign token: %s", err)
		return nil, err
	}

	return &refreshToken{
		SignedString: string(signed),
		TokenId:      tokenId,
		ExpiresIn:    tokenExpiration.Sub(currentTime),
	}, nil
}

type refreshTokenClaims struct {
	UserId    uint          `json:"uid"`
	ID        string        `json:"jti"`
	ExpiresIn time.Duration `json:"exp"`
	IssuedAt  int64         `json:"iat"`
}

//goland:noinspection GoExportedFuncWithUnexportedType
func ValidateRefreshToken(tokenString string, secretKey string) (*refreshTokenClaims, error) {
	token, err := jwt.Parse(
		[]byte(tokenString),
		jwt.WithKey(jwa.HS256, []byte(secretKey)),
	)
	if err != nil {
		return nil, err
	}

	userId, ok := token.Get("userId")
	if !ok {
		return nil, errors.New("UserId not found in claims")
	}

	id, ok := token.Get(jwt.JwtIDKey)
	if !ok {
		return nil, fmt.Errorf("%s not found in claims", jwt.JwtIDKey)
	}

	tokenExpiration, ok := token.Get(jwt.ExpirationKey)
	if !ok {
		return nil, fmt.Errorf("%s not found in claims", jwt.ExpirationKey)
	}

	issuedAt, ok := token.Get(jwt.IssuedAtKey)
	if !ok {
		return nil, fmt.Errorf("%s not found in claims", jwt.IssuedAtKey)
	}

	return &refreshTokenClaims{
		UserId:    uint(userId.(float64)),
		ID:        fmt.Sprintf("%v", id),
		ExpiresIn: time.Until(tokenExpiration.(time.Time)),
		IssuedAt:  issuedAt.(time.Time).Unix(),
	}, nil
}<|MERGE_RESOLUTION|>--- conflicted
+++ resolved
@@ -42,56 +42,6 @@
 	return string(signed), nil
 }
 
-<<<<<<< HEAD
-type AccessTokenClaims struct {
-	User      *model.User `json:"user"`
-	IssuedAt  int64       `json:"iat"`
-	ExpiresIn int64       `json:"exp"`
-}
-
-func ValidateAccessToken(tokenString string, key *rsa.PublicKey) (*AccessTokenClaims, error) {
-	token, err := jwt.Parse(
-		[]byte(tokenString),
-		jwt.WithKey(jwa.RS256, key),
-	)
-	if err != nil {
-		return nil, err
-	}
-
-	userData, ok := token.Get("user")
-	if !ok {
-		return nil, errors.New("user not found in claims")
-	}
-
-	userMap, ok := userData.(map[string]any)
-	if !ok {
-		return nil, errors.New("failed to parse user data")
-	}
-
-	id, ok := userMap["id"].(float64)
-	if !ok {
-		return nil, errors.New("\"id\" not found in userMap")
-	}
-
-	email, ok := userMap["email"].(string)
-	if !ok {
-		return nil, errors.New("\"email\" not found in userMap")
-	}
-
-	user := &model.User{
-		ID:    uint(id),
-		Email: email,
-	}
-
-	return &AccessTokenClaims{
-		user,
-		token.IssuedAt().Unix(),
-		token.Expiration().Unix(),
-	}, nil
-}
-
-=======
->>>>>>> f08befe0
 type refreshToken struct {
 	SignedString string
 	TokenId      string
@@ -103,15 +53,6 @@
 	currentTime := time.Now()
 	tokenExpiration := currentTime.Add(time.Duration(expirationInSeconds) * time.Second)
 
-<<<<<<< HEAD
-	tokenId, err := uuid.NewUUID()
-	if err != nil {
-		log.Println("Failed to generate refresh token id")
-		return nil, err
-	}
-
-=======
->>>>>>> f08befe0
 	token := jwt.New()
 
 	err := token.Set("userId", user.ID)
