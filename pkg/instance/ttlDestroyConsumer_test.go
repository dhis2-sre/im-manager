--- conflicted
+++ resolved
@@ -60,19 +60,11 @@
 	mock.Mock
 }
 
-<<<<<<< HEAD
 func (is *instanceService) LinkDeploy(token string, oldInstance, newInstance *model.Instance) error {
 	return nil
 }
 
-func (is *instanceService) Link(firstID, secondID uint, stackName string) error {
-	return nil
-}
-
-func (is *instanceService) Unlink(id uint) error {
-=======
 func (is *instanceService) Restart(token string, id uint) error {
->>>>>>> 13780713
 	return nil
 }
 
