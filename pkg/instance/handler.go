package instance

import (
	"bufio"
	"fmt"
	"io"
	"net/http"
	"strconv"

	"github.com/dhis2-sre/im-manager/pkg/stack"

	"github.com/dhis2-sre/im-manager/internal/apperror"
	"github.com/dhis2-sre/im-manager/internal/handler"
	"github.com/dhis2-sre/im-manager/pkg/model"
	"github.com/gin-gonic/gin"
)

func NewHandler(
	userService userServiceHandler,
	groupService groupServiceHandler,
	instanceService Service,
	stackService stack.Service,
) Handler {
	return Handler{
		userService,
		groupService,
		instanceService,
		stackService,
	}
}

type Service interface {
	ConsumeParameters(source, destination *model.Instance) error
<<<<<<< HEAD
	Pause(token string, instance *model.Instance) error
	Resume(token string, instance *model.Instance) error
	Reset(token string, instance *model.Instance) error
	Restart(token string, instance *model.Instance, typeSelector string) error
	Save(instance *model.Instance) (*model.Instance, error)
=======
	Pause(instance *model.Instance) error
	Resume(instance *model.Instance) error
	Restart(instance *model.Instance, typeSelector string) error
	Save(instance *model.Instance) error
>>>>>>> 347e14a1
	Deploy(token string, instance *model.Instance) error
	FindById(id uint) (*model.Instance, error)
	FindByIdDecrypted(id uint) (*model.Instance, error)
	FindByNameAndGroup(instance string, group string) (*model.Instance, error)
	Delete(token string, id uint) error
	Logs(instance *model.Instance, group *model.Group, typeSelector string) (io.ReadCloser, error)
	FindInstances(user *model.User, presets bool) ([]GroupWithInstances, error)
	Link(source, destination *model.Instance) error
}

type Handler struct {
	userService     userServiceHandler
	groupService    groupServiceHandler
	instanceService Service
	stackService    stack.Service
}

type userServiceHandler interface {
	FindById(id uint) (*model.User, error)
}

type groupServiceHandler interface {
	Find(name string) (*model.Group, error)
}

type DeployInstanceRequest struct {
	Name               string                            `json:"name" binding:"required,dns_rfc1035_label"`
	Group              string                            `json:"groupName" binding:"required"`
	Stack              string                            `json:"stackName" binding:"required"`
	RequiredParameters []model.InstanceRequiredParameter `json:"requiredParameters"`
	OptionalParameters []model.InstanceOptionalParameter `json:"optionalParameters"`
	SourceInstance     uint                              `json:"sourceInstance"`
	PresetInstance     uint                              `json:"presetInstance"`
}

// Deploy instance
func (h Handler) Deploy(c *gin.Context) {
	// swagger:route POST /instances deployInstance
	//
	// Deploy instance
	//
	// Deploy an instance...
	//
	// Security:
	//  oauth2:
	//
	// responses:
	//   201: Instance
	//   400: Error
	//   401: Error
	//   403: Error
	//   404: Error
	//   415: Error
	deploy := false
	if deployParam, ok := c.GetQuery("deploy"); ok {
		var err error
		if deploy, err = strconv.ParseBool(deployParam); err != nil {
			_ = c.Error(err)
			return
		}
	}

	preset := false
	if presetParam, ok := c.GetQuery("preset"); ok {
		var err error
		if preset, err = strconv.ParseBool(presetParam); err != nil {
			_ = c.Error(err)
			return
		}
	}

	if deploy && preset {
		_ = c.Error(fmt.Errorf("a preset can't be deployed, thus both deploy and preset can't be true"))
		return
	}

	deploy = !preset

	var request DeployInstanceRequest
	if err := handler.DataBinder(c, &request); err != nil {
		_ = c.Error(err)
		return
	}

	user, err := handler.GetUserFromContext(c)
	if err != nil {
		_ = c.Error(err)
		return
	}

	token, err := handler.GetTokenFromHttpAuthHeader(c)
	if err != nil {
		_ = c.Error(err)
		return
	}

	i := &model.Instance{
		Name:               request.Name,
		UserID:             user.ID,
		GroupName:          request.Group,
		StackName:          request.Stack,
		RequiredParameters: request.RequiredParameters,
		OptionalParameters: request.OptionalParameters,
		Preset:             preset,
		PresetID:           request.PresetInstance,
	}

	canWrite := handler.CanWriteInstance(user, i)
	if !canWrite {
		unauthorized := apperror.NewUnauthorized("write access denied")
		_ = c.Error(unauthorized)
		return
	}

	err = h.instanceService.Save(i)
	if err != nil {
		_ = c.Error(err)
		return
	}

	instance, err := h.instanceService.FindByIdDecrypted(i.ID)
	if err != nil {
		_ = c.Error(err)
		return
	}

	if request.PresetInstance != 0 {
		err = h.consumeParameters(user, request.PresetInstance, instance, true)
		if err != nil {
			_ = c.Error(err)
			return
		}
	}

	if request.SourceInstance != 0 {
		err = h.consumeParameters(user, request.SourceInstance, instance, false)
		if err != nil {
			_ = c.Error(err)
			return
		}
	}

	err = h.instanceService.Save(instance)
	if err != nil {
		_ = c.Error(err)
		return
	}

	if deploy {
		decryptedInstance, err := h.instanceService.FindByIdDecrypted(i.ID)
		if err != nil {
			_ = c.Error(err)
			return
		}

		err = h.instanceService.Deploy(token, decryptedInstance)
		if err != nil {
			_ = c.Error(err)
			return
		}
		c.JSON(http.StatusCreated, instance)
		return
	}
	c.JSON(http.StatusAccepted, instance)
}

func (h Handler) consumeParameters(user *model.User, sourceInstanceId uint, instance *model.Instance, preset bool) error {
	sourceInstance, err := h.instanceService.FindByIdDecrypted(sourceInstanceId)
	if err != nil {
		return err
	}

	if preset && !sourceInstance.Preset {
		return apperror.NewUnauthorized(fmt.Sprintf("instance (id: %d) isn't a preset", sourceInstance.ID))
	}

	if preset && sourceInstance.StackName != instance.StackName {
		return apperror.NewUnauthorized(fmt.Sprintf("preset stack (%s) doesn't match instance stack (%s)", sourceInstance.StackName, instance.StackName))
	}

	canReadSource := handler.CanReadInstance(user, sourceInstance)
	if !canReadSource {
		return apperror.NewUnauthorized(fmt.Sprintf("read access to source instance (id: %d) denied", sourceInstance.ID))
	}

	err = h.instanceService.ConsumeParameters(sourceInstance, instance)
	if err != nil {
		return err
	}

	if !preset {
		err = h.instanceService.Link(sourceInstance, instance)
		if err != nil {
			return err
		}
	}
	return nil
}

type UpdateInstanceRequest struct {
	RequiredParameters []model.InstanceRequiredParameter `json:"requiredParameters"`
	OptionalParameters []model.InstanceOptionalParameter `json:"optionalParameters"`
}

// Update instance
func (h Handler) Update(c *gin.Context) {
	// swagger:route PUT /instances/{id} updateInstance
	//
	// Update instance
	//
	// Update an instance...
	//
	// Security:
	//	oauth2:
	//
	// responses:
	//	204: Instance
	//	401: Error
	//	403: Error
	//	404: Error
	//	415: Error
	idParam := c.Param("id")
	id, err := strconv.ParseUint(idParam, 10, 32)
	if err != nil {
		badRequest := apperror.NewBadRequest("error parsing id")
		_ = c.Error(badRequest)
		return
	}

	var request UpdateInstanceRequest
	if err := handler.DataBinder(c, &request); err != nil {
		_ = c.Error(err)
		return
	}

	user, err := handler.GetUserFromContext(c)
	if err != nil {
		_ = c.Error(err)
		return
	}

	token, err := handler.GetTokenFromHttpAuthHeader(c)
	if err != nil {
		_ = c.Error(err)
		return
	}

	instance, err := h.instanceService.FindById(uint(id))
	if err != nil {
		notFound := apperror.NewNotFound("instance", idParam)
		_ = c.Error(notFound)
		return
	}

	canWrite := handler.CanWriteInstance(user, instance)
	if !canWrite {
		unauthorized := apperror.NewUnauthorized("write access denied")
		_ = c.Error(unauthorized)
		return
	}

	instance.RequiredParameters = request.RequiredParameters
	instance.OptionalParameters = request.OptionalParameters

	err = h.instanceService.Save(instance)
	if err != nil {
		_ = c.Error(err)
		return
	}

	decrypted, err := h.instanceService.FindByIdDecrypted(instance.ID)
	if err != nil {
		_ = c.Error(err)
		return
	}

	err = h.instanceService.Deploy(token, decrypted)
	if err != nil {
		_ = c.Error(err)
		return
	}

	c.JSON(http.StatusAccepted, decrypted)
}

// Pause instance
func (h Handler) Pause(c *gin.Context) {
	// swagger:route PUT /instances/{id}/pause pauseInstance
	//
	// Pause instance
	//
	// Pause an instance. Pause can be called multiple times even on an already paused instance
	// (idempotent).
	//
	// Security:
	//	oauth2:
	//
	// responses:
	//	202:
	//	401: Error
	//	403: Error
	//	404: Error
	//	415: Error
	idParam := c.Param("id")
	id, err := strconv.ParseUint(idParam, 10, 32)
	if err != nil {
		_ = c.AbortWithError(http.StatusBadRequest, fmt.Errorf("failed to parse id: %s", err))
		return
	}

	user, err := handler.GetUserFromContext(c)
	if err != nil {
		_ = c.Error(err)
		return
	}

	instance, err := h.instanceService.FindById(uint(id))
	if err != nil {
		notFound := apperror.NewNotFound("instance", idParam)
		_ = c.Error(notFound)
		return
	}

	canWrite := handler.CanWriteInstance(user, instance)
	if !canWrite {
		_ = c.AbortWithError(http.StatusUnauthorized, fmt.Errorf("write access denied"))
		return
	}

	err = h.instanceService.Pause(instance)
	if err != nil {
		_ = c.Error(err)
		return
	}

	c.Status(http.StatusAccepted)
}

// Reset instance
func (h Handler) Reset(c *gin.Context) {
	// swagger:route PUT /instances/{id}/reset resetInstance
	//
	// Reset instance
	//
	// Resetting an instance will completely destroy it and redeploy using the same parameters
	//
	// Security:
	//	oauth2:
	//
	// responses:
	//	202:
	//	400: Error
	//	401: Error
	//	403: Error
	//	404: Error
	idParam := c.Param("id")
	id, err := strconv.ParseUint(idParam, 10, 32)
	if err != nil {
		_ = c.AbortWithError(http.StatusBadRequest, fmt.Errorf("failed to parse id: %s", err))
		return
	}

	token, err := handler.GetTokenFromHttpAuthHeader(c)
	if err != nil {
		_ = c.Error(err)
		return
	}

	user, err := handler.GetUserFromContext(c)
	if err != nil {
		_ = c.Error(err)
		return
	}

	instance, err := h.instanceService.FindById(uint(id))
	if err != nil {
		notFound := apperror.NewNotFound("instance", idParam)
		_ = c.Error(notFound)
		return
	}

	canWrite := handler.CanWriteInstance(user, instance)
	if !canWrite {
		_ = c.AbortWithError(http.StatusUnauthorized, fmt.Errorf("write access denied"))
		return
	}

	err = h.instanceService.Reset(token, instance)
	if err != nil {
		_ = c.Error(err)
		return
	}

	c.Status(http.StatusAccepted)
}

// Resume paused instance
func (h Handler) Resume(c *gin.Context) {
	// swagger:route PUT /instances/{id}/resume resumeInstance
	//
	// Resume paused instance
	//
	// Resume a paused instance. Resume can be called multiple times even on an already running
	// instance (idempotent).
	//
	// Security:
	//	oauth2:
	//
	// responses:
	//	202:
	//	401: Error
	//	403: Error
	//	404: Error
	//	415: Error
	idParam := c.Param("id")
	id, err := strconv.ParseUint(idParam, 10, 32)
	if err != nil {
		_ = c.AbortWithError(http.StatusBadRequest, fmt.Errorf("failed to parse id: %s", err))
		return
	}

	user, err := handler.GetUserFromContext(c)
	if err != nil {
		_ = c.Error(err)
		return
	}

	instance, err := h.instanceService.FindById(uint(id))
	if err != nil {
		notFound := apperror.NewNotFound("instance", idParam)
		_ = c.Error(notFound)
		return
	}

	canWrite := handler.CanWriteInstance(user, instance)
	if !canWrite {
		_ = c.AbortWithError(http.StatusUnauthorized, fmt.Errorf("write access denied"))
		return
	}

	err = h.instanceService.Resume(instance)
	if err != nil {
		_ = c.Error(err)
		return
	}

	c.Status(http.StatusAccepted)
}

// Restart instance
func (h Handler) Restart(c *gin.Context) {
	// swagger:route PUT /instances/{id}/restart restartInstance
	//
	// Restart instance
	//
	// Restart an instance...
	//
	// Security:
	//	oauth2:
	//
	// responses:
	//	202:
	//	401: Error
	//	403: Error
	//	404: Error
	//	415: Error
	idParam := c.Param("id")
	id, err := strconv.ParseUint(idParam, 10, 32)
	if err != nil {
		_ = c.AbortWithError(http.StatusBadRequest, fmt.Errorf("failed to parse id: %s", err))
		return
	}

	user, err := handler.GetUserFromContext(c)
	if err != nil {
		_ = c.Error(err)
		return
	}

	instance, err := h.instanceService.FindById(uint(id))
	if err != nil {
		notFound := apperror.NewNotFound("instance", idParam)
		_ = c.Error(notFound)
		return
	}

	canWrite := handler.CanWriteInstance(user, instance)
	if !canWrite {
		_ = c.AbortWithError(http.StatusUnauthorized, fmt.Errorf("write access denied"))
		return
	}

	selector := c.Query("selector")
	err = h.instanceService.Restart(instance, selector)
	if err != nil {
		_ = c.Error(err)
		return
	}

	c.Status(http.StatusAccepted)
}

// Delete instance by id
func (h Handler) Delete(c *gin.Context) {
	// swagger:route DELETE /instances/{id} deleteInstance
	//
	// Delete instance
	//
	// Delete an instance by id
	//
	// Security:
	//	oauth2:
	//
	// responses:
	//	202:
	//	401: Error
	//	403: Error
	//	404: Error
	//	415: Error
	idParam := c.Param("id")
	id, err := strconv.ParseUint(idParam, 10, 32)
	if err != nil {
		badRequest := apperror.NewBadRequest("error parsing id")
		_ = c.Error(badRequest)
		return
	}

	user, err := handler.GetUserFromContext(c)
	if err != nil {
		_ = c.Error(err)
		return
	}

	token, err := handler.GetTokenFromHttpAuthHeader(c)
	if err != nil {
		_ = c.Error(err)
		return
	}

	instance, err := h.instanceService.FindById(uint(id))
	if err != nil {
		notFound := apperror.NewNotFound("instance", idParam)
		_ = c.Error(notFound)
		return
	}

	canWrite := handler.CanWriteInstance(user, instance)
	if !canWrite {
		unauthorized := apperror.NewUnauthorized("write access denied")
		_ = c.Error(unauthorized)
		return
	}

	err = h.instanceService.Delete(token, instance.ID)
	if err != nil {
		message := fmt.Sprintf("Unable to delete instance: %s", err)
		internal := apperror.NewInternal(message)
		_ = c.Error(internal)
		return
	}

	c.Status(http.StatusAccepted)
}

// FindById instance
func (h Handler) FindById(c *gin.Context) {
	// swagger:route GET /instances/{id} findById
	//
	// Find instance
	//
	// Find an instance by id
	//
	// Security:
	//	oauth2:
	//
	// responses:
	//	200: Instance
	//	401: Error
	//	403: Error
	//	404: Error
	//	415: Error
	idParam := c.Param("id")
	id, err := strconv.ParseUint(idParam, 10, 32)
	if err != nil {
		badRequest := apperror.NewBadRequest("error parsing id")
		_ = c.Error(badRequest)
		return
	}

	user, err := handler.GetUserFromContext(c)
	if err != nil {
		_ = c.Error(err)
		return
	}

	instance, err := h.instanceService.FindById(uint(id))
	if err != nil {
		notFound := apperror.NewNotFound("instance", idParam)
		_ = c.Error(notFound)
		return
	}

	canRead := handler.CanReadInstance(user, instance)
	if !canRead {
		unauthorized := apperror.NewUnauthorized("read access denied")
		_ = c.Error(unauthorized)
		return
	}

	c.JSON(http.StatusOK, instance)
}

// FindByIdDecrypted instance
func (h Handler) FindByIdDecrypted(c *gin.Context) {
	// swagger:route GET /instances/{id}/parameters findByIdDecrypted
	//
	// Find decrypted instance
	//
	// Find instance by id with decrypted parameters
	//
	// Security:
	//	oauth2:
	//
	// responses:
	//	200: Instance
	//	401: Error
	//	403: Error
	//	404: Error
	//	415: Error
	idParam := c.Param("id")
	id, err := strconv.ParseUint(idParam, 10, 32)
	if err != nil {
		badRequest := apperror.NewBadRequest("error parsing id")
		_ = c.Error(badRequest)
		return
	}

	user, err := handler.GetUserFromContext(c)
	if err != nil {
		_ = c.Error(err)
		return
	}

	instance, err := h.instanceService.FindByIdDecrypted(uint(id))
	if err != nil {
		notFound := apperror.NewNotFound("instance", idParam)
		_ = c.Error(notFound)
		return
	}

	canRead := handler.CanWriteInstance(user, instance)
	if !canRead {
		unauthorized := apperror.NewUnauthorized("read access denied")
		_ = c.Error(unauthorized)
		return
	}

	c.JSON(http.StatusOK, instance)
}

// Logs instance
func (h Handler) Logs(c *gin.Context) {
	// swagger:route GET /instances/{id}/logs instanceLogs
	//
	// Stream logs
	//
	// Stream instance logs in real time
	//
	// Security:
	//	oauth2:
	//
	// Responses:
	//	200: InstanceLogsResponse
	//	401: Error
	//	403: Error
	//	404: Error
	//	415: Error
	idParam := c.Param("id")
	id, err := strconv.ParseUint(idParam, 10, 32)
	if err != nil {
		badRequest := apperror.NewBadRequest("error parsing id")
		_ = c.Error(badRequest)
		return
	}

	user, err := handler.GetUserFromContext(c)
	if err != nil {
		_ = c.Error(err)
		return
	}

	instance, err := h.instanceService.FindById(uint(id))
	if err != nil {
		notFound := apperror.NewNotFound("instance", idParam)
		_ = c.Error(notFound)
		return
	}

	canRead := handler.CanReadInstance(user, instance)
	if !canRead {
		unauthorized := apperror.NewUnauthorized("read access denied")
		_ = c.Error(unauthorized)
		return
	}

	group, err := h.groupService.Find(instance.GroupName)
	if err != nil {
		_ = c.Error(err)
	}

	selector := c.Query("selector")
	r, err := h.instanceService.Logs(instance, group, selector)
	if err != nil {
		conflict := apperror.NewConflict(err.Error())
		_ = c.Error(conflict)
		return
	}

	defer func(r io.ReadCloser) {
		err := r.Close()
		if err != nil {
			_ = c.Error(err)
		}
	}(r)

	bufferedReader := bufio.NewReader(r)

	c.Stream(func(writer io.Writer) bool {
		readBytes, err := bufferedReader.ReadBytes('\n')
		if err != nil {
			return false
		}

		_, err = writer.Write(readBytes)
		return err == nil
	})

	c.Status(http.StatusOK)
}

// NameToId instance
func (h Handler) NameToId(c *gin.Context) {
	// swagger:route GET /instances-name-to-id/{groupName}/{instanceName} instanceNameToId
	//
	// Find an instance
	//
	// Find instance id by name and group name
	//
	// Security:
	//	oauth2:
	//
	// responses:
	//	200: Instance
	//	401: Error
	//	403: Error
	//	404: Error
	//	415: Error
	instanceName := c.Param("instanceName")
	groupName := c.Param("groupName")
	if groupName == "" {
		badRequest := apperror.NewBadRequest("missing group name")
		_ = c.Error(badRequest)
		return
	}

	user, err := handler.GetUserFromContext(c)
	if err != nil {
		_ = c.Error(err)
		return
	}

	instance, err := h.instanceService.FindByNameAndGroup(instanceName, groupName)
	if err != nil {
		notFound := apperror.NewNotFound("instance", instanceName)
		_ = c.Error(notFound)
		return
	}

	canRead := handler.CanReadInstance(user, instance)
	if !canRead {
		unauthorized := apperror.NewUnauthorized("read access denied")
		_ = c.Error(unauthorized)
		return
	}

	c.JSON(http.StatusOK, instance.ID)
}

// ListInstances instances
func (h Handler) ListInstances(c *gin.Context) {
	// swagger:route GET /instances listInstances
	//
	// List instances
	//
	// List all instances accessible by the user
	//
	// Security:
	//	oauth2:
	//
	// responses:
	//	200: []GroupWithInstances
	//	401: Error
	//	403: Error
	//	415: Error
	h.findInstances(c, false)
}

// ListPresets presets
func (h Handler) ListPresets(c *gin.Context) {
	// swagger:route GET /presets listPresets
	//
	// List presets
	//
	// List all presets accessible by the user
	//
	// Security:
	//	oauth2:
	//
	// responses:
	//	200: []GroupWithInstances
	//	401: Error
	//	403: Error
	//	415: Error
	h.findInstances(c, true)
}

func (h Handler) findInstances(c *gin.Context, presets bool) {
	user, err := handler.GetUserFromContext(c)
	if err != nil {
		_ = c.Error(err)
		return
	}

	instances, err := h.instanceService.FindInstances(user, presets)
	if err != nil {
		_ = c.Error(err)
		return
	}

	c.JSON(http.StatusOK, instances)
}<|MERGE_RESOLUTION|>--- conflicted
+++ resolved
@@ -31,18 +31,11 @@
 
 type Service interface {
 	ConsumeParameters(source, destination *model.Instance) error
-<<<<<<< HEAD
-	Pause(token string, instance *model.Instance) error
-	Resume(token string, instance *model.Instance) error
 	Reset(token string, instance *model.Instance) error
-	Restart(token string, instance *model.Instance, typeSelector string) error
-	Save(instance *model.Instance) (*model.Instance, error)
-=======
 	Pause(instance *model.Instance) error
 	Resume(instance *model.Instance) error
 	Restart(instance *model.Instance, typeSelector string) error
 	Save(instance *model.Instance) error
->>>>>>> 347e14a1
 	Deploy(token string, instance *model.Instance) error
 	FindById(id uint) (*model.Instance, error)
 	FindByIdDecrypted(id uint) (*model.Instance, error)
