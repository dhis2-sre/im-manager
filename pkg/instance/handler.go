package instance

import (
	"bufio"
	"fmt"
	"io"
	"net/http"
	"strconv"

	"github.com/dhis2-sre/im-manager/internal/errdef"

	"github.com/dhis2-sre/im-manager/pkg/stack"

	"github.com/dhis2-sre/im-manager/internal/handler"
	"github.com/dhis2-sre/im-manager/pkg/model"
	"github.com/gin-gonic/gin"
)

func NewHandler(
	userService userServiceHandler,
	groupService groupServiceHandler,
	instanceService Service,
	stackService stack.Service,
) Handler {
	return Handler{
		userService,
		groupService,
		instanceService,
		stackService,
	}
}

type Service interface {
	ConsumeParameters(source, destination *model.Instance) error
	Pause(instance *model.Instance) error
	Resume(instance *model.Instance) error
	Restart(instance *model.Instance, typeSelector string) error
	Reset(token string, instance *model.Instance) error
	Save(instance *model.Instance) error
	Deploy(token string, instance *model.Instance) error
	FindById(id uint) (*model.Instance, error)
	FindByIdDecrypted(id uint) (*model.Instance, error)
	FindByNameAndGroup(instance string, group string) (*model.Instance, error)
	Delete(id uint) error
	Logs(instance *model.Instance, group *model.Group, typeSelector string) (io.ReadCloser, error)
	FindInstances(user *model.User, presets bool) ([]GroupWithInstances, error)
	Link(source, destination *model.Instance) error
}

type Handler struct {
	userService     userServiceHandler
	groupService    groupServiceHandler
	instanceService Service
	stackService    stack.Service
}

type userServiceHandler interface {
	FindById(id uint) (*model.User, error)
}

type groupServiceHandler interface {
	Find(name string) (*model.Group, error)
}

type DeployInstanceRequest struct {
	Name               string                            `json:"name" binding:"required,dns_rfc1035_label"`
	Group              string                            `json:"groupName" binding:"required"`
	Stack              string                            `json:"stackName" binding:"required"`
	RequiredParameters []model.InstanceRequiredParameter `json:"requiredParameters"`
	OptionalParameters []model.InstanceOptionalParameter `json:"optionalParameters"`
	SourceInstance     uint                              `json:"sourceInstance"`
	PresetInstance     uint                              `json:"presetInstance"`
}

// Deploy instance
func (h Handler) Deploy(c *gin.Context) {
	// swagger:route POST /instances deployInstance
	//
	// Deploy instance
	//
	// Deploy an instance...
	//
	// Security:
	//  oauth2:
	//
	// responses:
	//   201: Instance
	//   400: Error
	//   401: Error
	//   403: Error
	//   404: Error
	//   415: Error
	deploy := false
	if deployParam, ok := c.GetQuery("deploy"); ok {
		var err error
		if deploy, err = strconv.ParseBool(deployParam); err != nil {
			_ = c.Error(err)
			return
		}
	}

	preset := false
	if presetParam, ok := c.GetQuery("preset"); ok {
		var err error
		if preset, err = strconv.ParseBool(presetParam); err != nil {
			_ = c.Error(err)
			return
		}
	}

	if deploy && preset {
		_ = c.Error(fmt.Errorf("a preset can't be deployed, thus both deploy and preset can't be true"))
		return
	}

	deploy = !preset

	var request DeployInstanceRequest
	if err := handler.DataBinder(c, &request); err != nil {
		_ = c.Error(err)
		return
	}

	user, err := handler.GetUserFromContext(c)
	if err != nil {
		_ = c.Error(err)
		return
	}

	token, err := handler.GetTokenFromHttpAuthHeader(c)
	if err != nil {
		_ = c.Error(err)
		return
	}

	i := &model.Instance{
		Name:               request.Name,
		UserID:             user.ID,
		GroupName:          request.Group,
		StackName:          request.Stack,
		RequiredParameters: request.RequiredParameters,
		OptionalParameters: request.OptionalParameters,
		Preset:             preset,
		PresetID:           request.PresetInstance,
	}

	canWrite := handler.CanWriteInstance(user, i)
	if !canWrite {
		unauthorized := errdef.NewUnauthorized("write access denied")
		_ = c.Error(unauthorized)
		return
	}

	err = h.instanceService.Save(i)
	if err != nil {
		_ = c.Error(err)
		return
	}

	instance, err := h.instanceService.FindByIdDecrypted(i.ID)
	if err != nil {
		_ = c.Error(err)
		return
	}

	if request.PresetInstance != 0 {
		err = h.consumeParameters(user, request.PresetInstance, instance, true)
		if err != nil {
			_ = c.Error(err)
			return
		}
	}

	if request.SourceInstance != 0 {
		err = h.consumeParameters(user, request.SourceInstance, instance, false)
		if err != nil {
			_ = c.Error(err)
			return
		}
	}

	err = h.instanceService.Save(instance)
	if err != nil {
		_ = c.Error(err)
		return
	}

	if deploy {
		decryptedInstance, err := h.instanceService.FindByIdDecrypted(i.ID)
		if err != nil {
			_ = c.Error(err)
			return
		}

		err = h.instanceService.Deploy(token, decryptedInstance)
		if err != nil {
			_ = c.Error(err)
			return
		}
		c.JSON(http.StatusCreated, instance)
		return
	}
	c.JSON(http.StatusAccepted, instance)
}

func (h Handler) consumeParameters(user *model.User, sourceInstanceId uint, instance *model.Instance, preset bool) error {
	sourceInstance, err := h.instanceService.FindByIdDecrypted(sourceInstanceId)
	if err != nil {
		return err
	}

	if preset && !sourceInstance.Preset {
		return errdef.NewUnauthorized("instance (id: %d) isn't a preset", sourceInstance.ID)
	}

	if preset && sourceInstance.StackName != instance.StackName {
		return errdef.NewUnauthorized("preset stack (%s) doesn't match instance stack (%s)", sourceInstance.StackName, instance.StackName)
	}

	canReadSource := handler.CanReadInstance(user, sourceInstance)
	if !canReadSource {
		return errdef.NewUnauthorized("read access to source instance (id: %d) denied", sourceInstance.ID)
	}

	err = h.instanceService.ConsumeParameters(sourceInstance, instance)
	if err != nil {
		return err
	}

	if !preset {
		err = h.instanceService.Link(sourceInstance, instance)
		if err != nil {
			return err
		}
	}
	return nil
}

type UpdateInstanceRequest struct {
	RequiredParameters []model.InstanceRequiredParameter `json:"requiredParameters"`
	OptionalParameters []model.InstanceOptionalParameter `json:"optionalParameters"`
}

// Update instance
func (h Handler) Update(c *gin.Context) {
	// swagger:route PUT /instances/{id} updateInstance
	//
	// Update instance
	//
	// Update an instance...
	//
	// Security:
	//	oauth2:
	//
	// responses:
	//	204: Instance
	//	401: Error
	//	403: Error
	//	404: Error
	//	415: Error
<<<<<<< HEAD
	id, ok := handler.GetPathParameter(c, "id")
	if !ok {
=======
	idParam := c.Param("id")
	id, err := strconv.ParseUint(idParam, 10, 32)
	if err != nil {
		badRequest := errdef.NewBadRequest("error parsing id: %s", idParam)
		_ = c.Error(badRequest)
>>>>>>> 2c8702be
		return
	}

	var request UpdateInstanceRequest
	if err := handler.DataBinder(c, &request); err != nil {
		_ = c.Error(err)
		return
	}

	user, err := handler.GetUserFromContext(c)
	if err != nil {
		_ = c.Error(err)
		return
	}

	token, err := handler.GetTokenFromHttpAuthHeader(c)
	if err != nil {
		_ = c.Error(err)
		return
	}

	instance, err := h.instanceService.FindById(id)
	if err != nil {
<<<<<<< HEAD
		notFound := errdef.NewNotFound("instance not found by id: %d", id)
		_ = c.Error(notFound)
=======
		_ = c.Error(err)
>>>>>>> 2c8702be
		return
	}

	canWrite := handler.CanWriteInstance(user, instance)
	if !canWrite {
		unauthorized := errdef.NewUnauthorized("write access denied")
		_ = c.Error(unauthorized)
		return
	}

	instance.RequiredParameters = request.RequiredParameters
	instance.OptionalParameters = request.OptionalParameters

	err = h.instanceService.Save(instance)
	if err != nil {
		_ = c.Error(err)
		return
	}

	decrypted, err := h.instanceService.FindByIdDecrypted(instance.ID)
	if err != nil {
		_ = c.Error(err)
		return
	}

	err = h.instanceService.Deploy(token, decrypted)
	if err != nil {
		_ = c.Error(err)
		return
	}

	c.JSON(http.StatusAccepted, decrypted)
}

// Pause instance
func (h Handler) Pause(c *gin.Context) {
	// swagger:route PUT /instances/{id}/pause pauseInstance
	//
	// Pause instance
	//
	// Pause an instance. Pause can be called multiple times even on an already paused instance
	// (idempotent).
	//
	// Security:
	//	oauth2:
	//
	// responses:
	//	202:
	//	401: Error
	//	403: Error
	//	404: Error
	//	415: Error
	id, ok := handler.GetPathParameter(c, "id")
	if !ok {
		return
	}

	user, err := handler.GetUserFromContext(c)
	if err != nil {
		_ = c.Error(err)
		return
	}

	instance, err := h.instanceService.FindById(id)
	if err != nil {
<<<<<<< HEAD
		notFound := errdef.NewNotFound("instance not found by id: %d", id)
		_ = c.Error(notFound)
=======
		_ = c.Error(err)
>>>>>>> 2c8702be
		return
	}

	canWrite := handler.CanWriteInstance(user, instance)
	if !canWrite {
		_ = c.AbortWithError(http.StatusUnauthorized, fmt.Errorf("write access denied"))
		return
	}

	err = h.instanceService.Pause(instance)
	if err != nil {
		_ = c.Error(err)
		return
	}

	c.Status(http.StatusAccepted)
}

// Reset instance
func (h Handler) Reset(c *gin.Context) {
	// swagger:route PUT /instances/{id}/reset resetInstance
	//
	// Reset instance
	//
	// Resetting an instance will completely destroy it and redeploy using the same parameters
	//
	// Security:
	//	oauth2:
	//
	// responses:
	//	202:
	//	400: Error
	//	401: Error
	//	403: Error
	//	404: Error
	id, ok := handler.GetPathParameter(c, "id")
	if !ok {
		return
	}

	token, err := handler.GetTokenFromHttpAuthHeader(c)
	if err != nil {
		_ = c.Error(err)
		return
	}

	user, err := handler.GetUserFromContext(c)
	if err != nil {
		_ = c.Error(err)
		return
	}

	instance, err := h.instanceService.FindByIdDecrypted(id)
	if err != nil {
<<<<<<< HEAD
		notFound := errdef.NewNotFound("instance not found by id: %d", id)
		_ = c.Error(notFound)
=======
		_ = c.Error(err)
>>>>>>> 2c8702be
		return
	}

	canWrite := handler.CanWriteInstance(user, instance)
	if !canWrite {
		_ = c.AbortWithError(http.StatusUnauthorized, fmt.Errorf("write access denied"))
		return
	}

	err = h.instanceService.Reset(token, instance)
	if err != nil {
		_ = c.Error(err)
		return
	}

	c.Status(http.StatusAccepted)
}

// Resume paused instance
func (h Handler) Resume(c *gin.Context) {
	// swagger:route PUT /instances/{id}/resume resumeInstance
	//
	// Resume paused instance
	//
	// Resume a paused instance. Resume can be called multiple times even on an already running
	// instance (idempotent).
	//
	// Security:
	//	oauth2:
	//
	// responses:
	//	202:
	//	401: Error
	//	403: Error
	//	404: Error
	//	415: Error
	id, ok := handler.GetPathParameter(c, "id")
	if !ok {
		return
	}

	user, err := handler.GetUserFromContext(c)
	if err != nil {
		_ = c.Error(err)
		return
	}

	instance, err := h.instanceService.FindByIdDecrypted(id)
	if err != nil {
<<<<<<< HEAD
		notFound := errdef.NewNotFound("instance not found by id: %d", id)
		_ = c.Error(notFound)
=======
		_ = c.Error(err)
>>>>>>> 2c8702be
		return
	}

	canWrite := handler.CanWriteInstance(user, instance)
	if !canWrite {
		_ = c.AbortWithError(http.StatusUnauthorized, fmt.Errorf("write access denied"))
		return
	}

	err = h.instanceService.Resume(instance)
	if err != nil {
		_ = c.Error(err)
		return
	}

	c.Status(http.StatusAccepted)
}

// Restart instance
func (h Handler) Restart(c *gin.Context) {
	// swagger:route PUT /instances/{id}/restart restartInstance
	//
	// Restart instance
	//
	// Restart an instance...
	//
	// Security:
	//	oauth2:
	//
	// responses:
	//	202:
	//	401: Error
	//	403: Error
	//	404: Error
	//	415: Error
	id, ok := handler.GetPathParameter(c, "id")
	if !ok {
		return
	}

	user, err := handler.GetUserFromContext(c)
	if err != nil {
		_ = c.Error(err)
		return
	}

	instance, err := h.instanceService.FindById(id)
	if err != nil {
<<<<<<< HEAD
		notFound := errdef.NewNotFound("instance not found by id: %d", id)
		_ = c.Error(notFound)
=======
		_ = c.Error(err)
>>>>>>> 2c8702be
		return
	}

	canWrite := handler.CanWriteInstance(user, instance)
	if !canWrite {
		_ = c.AbortWithError(http.StatusUnauthorized, fmt.Errorf("write access denied"))
		return
	}

	selector := c.Query("selector")
	err = h.instanceService.Restart(instance, selector)
	if err != nil {
		_ = c.Error(err)
		return
	}

	c.Status(http.StatusAccepted)
}

// Delete instance by id
func (h Handler) Delete(c *gin.Context) {
	// swagger:route DELETE /instances/{id} deleteInstance
	//
	// Delete instance
	//
	// Delete an instance by id
	//
	// Security:
	//	oauth2:
	//
	// responses:
	//	202:
	//	401: Error
	//	403: Error
	//	404: Error
	//	415: Error
<<<<<<< HEAD
	id, ok := handler.GetPathParameter(c, "id")
	if !ok {
=======
	idParam := c.Param("id")
	id, err := strconv.ParseUint(idParam, 10, 32)
	if err != nil {
		badRequest := errdef.NewBadRequest("error parsing id: %s", idParam)
		_ = c.Error(badRequest)
>>>>>>> 2c8702be
		return
	}

	user, err := handler.GetUserFromContext(c)
	if err != nil {
		_ = c.Error(err)
		return
	}

<<<<<<< HEAD
	instance, err := h.instanceService.FindById(id)
	if err != nil {
		notFound := errdef.NewNotFound("instance not found by id: %d", id)
		_ = c.Error(notFound)
=======
	instance, err := h.instanceService.FindById(uint(id))
	if err != nil {
		_ = c.Error(err)
>>>>>>> 2c8702be
		return
	}

	canWrite := handler.CanWriteInstance(user, instance)
	if !canWrite {
		unauthorized := errdef.NewUnauthorized("write access denied")
		_ = c.Error(unauthorized)
		return
	}

	err = h.instanceService.Delete(instance.ID)
	if err != nil {
<<<<<<< HEAD
		_ = c.Error(fmt.Errorf("unable to delete instance: %v", err))
=======
		_ = c.Error(fmt.Errorf("unable to delete instance: %s", err))
>>>>>>> 2c8702be
		return
	}

	c.Status(http.StatusAccepted)
}

// FindById instance
func (h Handler) FindById(c *gin.Context) {
	// swagger:route GET /instances/{id} findById
	//
	// Find instance
	//
	// Find an instance by id
	//
	// Security:
	//	oauth2:
	//
	// responses:
	//	200: Instance
	//	401: Error
	//	403: Error
	//	404: Error
	//	415: Error
<<<<<<< HEAD
	id, ok := handler.GetPathParameter(c, "id")
	if !ok {
=======
	idParam := c.Param("id")
	id, err := strconv.ParseUint(idParam, 10, 32)
	if err != nil {
		badRequest := errdef.NewBadRequest("error parsing id: %s", idParam)
		_ = c.Error(badRequest)
>>>>>>> 2c8702be
		return
	}

	user, err := handler.GetUserFromContext(c)
	if err != nil {
		_ = c.Error(err)
		return
	}

	instance, err := h.instanceService.FindById(id)
	if err != nil {
<<<<<<< HEAD
		notFound := errdef.NewNotFound("instance not found by id: %d", id)
		_ = c.Error(notFound)
=======
		_ = c.Error(err)
>>>>>>> 2c8702be
		return
	}

	canRead := handler.CanReadInstance(user, instance)
	if !canRead {
		unauthorized := errdef.NewUnauthorized("read access denied")
		_ = c.Error(unauthorized)
		return
	}

	c.JSON(http.StatusOK, instance)
}

// FindByIdDecrypted instance
func (h Handler) FindByIdDecrypted(c *gin.Context) {
	// swagger:route GET /instances/{id}/parameters findByIdDecrypted
	//
	// Find decrypted instance
	//
	// Find instance by id with decrypted parameters
	//
	// Security:
	//	oauth2:
	//
	// responses:
	//	200: Instance
	//	401: Error
	//	403: Error
	//	404: Error
	//	415: Error
<<<<<<< HEAD
	id, ok := handler.GetPathParameter(c, "id")
	if !ok {
=======
	idParam := c.Param("id")
	id, err := strconv.ParseUint(idParam, 10, 32)
	if err != nil {
		badRequest := errdef.NewBadRequest("error parsing id: %s", idParam)
		_ = c.Error(badRequest)
>>>>>>> 2c8702be
		return
	}

	user, err := handler.GetUserFromContext(c)
	if err != nil {
		_ = c.Error(err)
		return
	}

	instance, err := h.instanceService.FindByIdDecrypted(id)
	if err != nil {
<<<<<<< HEAD
		notFound := errdef.NewNotFound("instance not found by id: %d", id)
		_ = c.Error(notFound)
=======
		_ = c.Error(err)
>>>>>>> 2c8702be
		return
	}

	canRead := handler.CanWriteInstance(user, instance)
	if !canRead {
		unauthorized := errdef.NewUnauthorized("read access denied")
		_ = c.Error(unauthorized)
		return
	}

	c.JSON(http.StatusOK, instance)
}

// Logs instance
func (h Handler) Logs(c *gin.Context) {
	// swagger:route GET /instances/{id}/logs instanceLogs
	//
	// Stream logs
	//
	// Stream instance logs in real time
	//
	// Security:
	//	oauth2:
	//
	// Responses:
	//	200: InstanceLogsResponse
	//	401: Error
	//	403: Error
	//	404: Error
	//	415: Error
<<<<<<< HEAD
	id, ok := handler.GetPathParameter(c, "id")
	if !ok {
=======
	idParam := c.Param("id")
	id, err := strconv.ParseUint(idParam, 10, 32)
	if err != nil {
		badRequest := errdef.NewBadRequest("error parsing id: %s", idParam)
		_ = c.Error(badRequest)
>>>>>>> 2c8702be
		return
	}

	user, err := handler.GetUserFromContext(c)
	if err != nil {
		_ = c.Error(err)
		return
	}

	instance, err := h.instanceService.FindById(id)
	if err != nil {
<<<<<<< HEAD
		notFound := errdef.NewNotFound("instance not found by id: %d", id)
		_ = c.Error(notFound)
=======
		_ = c.Error(err)
>>>>>>> 2c8702be
		return
	}

	canRead := handler.CanReadInstance(user, instance)
	if !canRead {
		unauthorized := errdef.NewUnauthorized("read access denied")
		_ = c.Error(unauthorized)
		return
	}

	group, err := h.groupService.Find(instance.GroupName)
	if err != nil {
		_ = c.Error(err)
		return
	}

	selector := c.Query("selector")
	r, err := h.instanceService.Logs(instance, group, selector)
	if err != nil {
		_ = c.Error(err)
		return
	}

	defer func(r io.ReadCloser) {
		err := r.Close()
		if err != nil {
			_ = c.Error(err)
		}
	}(r)

	bufferedReader := bufio.NewReader(r)

	c.Stream(func(writer io.Writer) bool {
		readBytes, err := bufferedReader.ReadBytes('\n')
		if err != nil {
			return false
		}

		_, err = writer.Write(readBytes)
		return err == nil
	})

	c.Status(http.StatusOK)
}

// NameToId instance
func (h Handler) NameToId(c *gin.Context) {
	// swagger:route GET /instances-name-to-id/{groupName}/{instanceName} instanceNameToId
	//
	// Find an instance
	//
	// Find instance id by name and group name
	//
	// Security:
	//	oauth2:
	//
	// responses:
	//	200: Instance
	//	401: Error
	//	403: Error
	//	404: Error
	//	415: Error
	instanceName := c.Param("instanceName")
	groupName := c.Param("groupName")
	if groupName == "" {
		badRequest := errdef.NewBadRequest("missing group name")
		_ = c.Error(badRequest)
		return
	}

	user, err := handler.GetUserFromContext(c)
	if err != nil {
		_ = c.Error(err)
		return
	}

	instance, err := h.instanceService.FindByNameAndGroup(instanceName, groupName)
	if err != nil {
<<<<<<< HEAD
		notFound := errdef.NewNotFound("instance not found by name: %s", instanceName)
		_ = c.Error(notFound)
=======
		_ = c.Error(err)
>>>>>>> 2c8702be
		return
	}

	canRead := handler.CanReadInstance(user, instance)
	if !canRead {
		unauthorized := errdef.NewUnauthorized("read access denied")
		_ = c.Error(unauthorized)
		return
	}

	c.JSON(http.StatusOK, instance.ID)
}

// ListInstances instances
func (h Handler) ListInstances(c *gin.Context) {
	// swagger:route GET /instances listInstances
	//
	// List instances
	//
	// List all instances accessible by the user
	//
	// Security:
	//	oauth2:
	//
	// responses:
	//	200: []GroupWithInstances
	//	401: Error
	//	403: Error
	//	415: Error
	h.findInstances(c, false)
}

// ListPresets presets
func (h Handler) ListPresets(c *gin.Context) {
	// swagger:route GET /presets listPresets
	//
	// List presets
	//
	// List all presets accessible by the user
	//
	// Security:
	//	oauth2:
	//
	// responses:
	//	200: []GroupWithInstances
	//	401: Error
	//	403: Error
	//	415: Error
	h.findInstances(c, true)
}

func (h Handler) findInstances(c *gin.Context, presets bool) {
	user, err := handler.GetUserFromContext(c)
	if err != nil {
		_ = c.Error(err)
		return
	}

	instances, err := h.instanceService.FindInstances(user, presets)
	if err != nil {
		_ = c.Error(err)
		return
	}

	c.JSON(http.StatusOK, instances)
}<|MERGE_RESOLUTION|>--- conflicted
+++ resolved
@@ -258,16 +258,8 @@
 	//	403: Error
 	//	404: Error
 	//	415: Error
-<<<<<<< HEAD
 	id, ok := handler.GetPathParameter(c, "id")
 	if !ok {
-=======
-	idParam := c.Param("id")
-	id, err := strconv.ParseUint(idParam, 10, 32)
-	if err != nil {
-		badRequest := errdef.NewBadRequest("error parsing id: %s", idParam)
-		_ = c.Error(badRequest)
->>>>>>> 2c8702be
 		return
 	}
 
@@ -291,12 +283,7 @@
 
 	instance, err := h.instanceService.FindById(id)
 	if err != nil {
-<<<<<<< HEAD
-		notFound := errdef.NewNotFound("instance not found by id: %d", id)
-		_ = c.Error(notFound)
-=======
-		_ = c.Error(err)
->>>>>>> 2c8702be
+		_ = c.Error(err)
 		return
 	}
 
@@ -362,12 +349,7 @@
 
 	instance, err := h.instanceService.FindById(id)
 	if err != nil {
-<<<<<<< HEAD
-		notFound := errdef.NewNotFound("instance not found by id: %d", id)
-		_ = c.Error(notFound)
-=======
-		_ = c.Error(err)
->>>>>>> 2c8702be
+		_ = c.Error(err)
 		return
 	}
 
@@ -422,12 +404,7 @@
 
 	instance, err := h.instanceService.FindByIdDecrypted(id)
 	if err != nil {
-<<<<<<< HEAD
-		notFound := errdef.NewNotFound("instance not found by id: %d", id)
-		_ = c.Error(notFound)
-=======
-		_ = c.Error(err)
->>>>>>> 2c8702be
+		_ = c.Error(err)
 		return
 	}
 
@@ -477,12 +454,7 @@
 
 	instance, err := h.instanceService.FindByIdDecrypted(id)
 	if err != nil {
-<<<<<<< HEAD
-		notFound := errdef.NewNotFound("instance not found by id: %d", id)
-		_ = c.Error(notFound)
-=======
-		_ = c.Error(err)
->>>>>>> 2c8702be
+		_ = c.Error(err)
 		return
 	}
 
@@ -531,12 +503,7 @@
 
 	instance, err := h.instanceService.FindById(id)
 	if err != nil {
-<<<<<<< HEAD
-		notFound := errdef.NewNotFound("instance not found by id: %d", id)
-		_ = c.Error(notFound)
-=======
-		_ = c.Error(err)
->>>>>>> 2c8702be
+		_ = c.Error(err)
 		return
 	}
 
@@ -573,35 +540,20 @@
 	//	403: Error
 	//	404: Error
 	//	415: Error
-<<<<<<< HEAD
 	id, ok := handler.GetPathParameter(c, "id")
 	if !ok {
-=======
-	idParam := c.Param("id")
-	id, err := strconv.ParseUint(idParam, 10, 32)
-	if err != nil {
-		badRequest := errdef.NewBadRequest("error parsing id: %s", idParam)
-		_ = c.Error(badRequest)
->>>>>>> 2c8702be
-		return
-	}
-
-	user, err := handler.GetUserFromContext(c)
-	if err != nil {
-		_ = c.Error(err)
-		return
-	}
-
-<<<<<<< HEAD
+		return
+	}
+
+	user, err := handler.GetUserFromContext(c)
+	if err != nil {
+		_ = c.Error(err)
+		return
+	}
+
 	instance, err := h.instanceService.FindById(id)
 	if err != nil {
-		notFound := errdef.NewNotFound("instance not found by id: %d", id)
-		_ = c.Error(notFound)
-=======
-	instance, err := h.instanceService.FindById(uint(id))
-	if err != nil {
-		_ = c.Error(err)
->>>>>>> 2c8702be
+		_ = c.Error(err)
 		return
 	}
 
@@ -614,11 +566,7 @@
 
 	err = h.instanceService.Delete(instance.ID)
 	if err != nil {
-<<<<<<< HEAD
 		_ = c.Error(fmt.Errorf("unable to delete instance: %v", err))
-=======
-		_ = c.Error(fmt.Errorf("unable to delete instance: %s", err))
->>>>>>> 2c8702be
 		return
 	}
 
@@ -642,16 +590,8 @@
 	//	403: Error
 	//	404: Error
 	//	415: Error
-<<<<<<< HEAD
 	id, ok := handler.GetPathParameter(c, "id")
 	if !ok {
-=======
-	idParam := c.Param("id")
-	id, err := strconv.ParseUint(idParam, 10, 32)
-	if err != nil {
-		badRequest := errdef.NewBadRequest("error parsing id: %s", idParam)
-		_ = c.Error(badRequest)
->>>>>>> 2c8702be
 		return
 	}
 
@@ -663,12 +603,7 @@
 
 	instance, err := h.instanceService.FindById(id)
 	if err != nil {
-<<<<<<< HEAD
-		notFound := errdef.NewNotFound("instance not found by id: %d", id)
-		_ = c.Error(notFound)
-=======
-		_ = c.Error(err)
->>>>>>> 2c8702be
+		_ = c.Error(err)
 		return
 	}
 
@@ -699,16 +634,8 @@
 	//	403: Error
 	//	404: Error
 	//	415: Error
-<<<<<<< HEAD
 	id, ok := handler.GetPathParameter(c, "id")
 	if !ok {
-=======
-	idParam := c.Param("id")
-	id, err := strconv.ParseUint(idParam, 10, 32)
-	if err != nil {
-		badRequest := errdef.NewBadRequest("error parsing id: %s", idParam)
-		_ = c.Error(badRequest)
->>>>>>> 2c8702be
 		return
 	}
 
@@ -720,12 +647,7 @@
 
 	instance, err := h.instanceService.FindByIdDecrypted(id)
 	if err != nil {
-<<<<<<< HEAD
-		notFound := errdef.NewNotFound("instance not found by id: %d", id)
-		_ = c.Error(notFound)
-=======
-		_ = c.Error(err)
->>>>>>> 2c8702be
+		_ = c.Error(err)
 		return
 	}
 
@@ -756,16 +678,8 @@
 	//	403: Error
 	//	404: Error
 	//	415: Error
-<<<<<<< HEAD
 	id, ok := handler.GetPathParameter(c, "id")
 	if !ok {
-=======
-	idParam := c.Param("id")
-	id, err := strconv.ParseUint(idParam, 10, 32)
-	if err != nil {
-		badRequest := errdef.NewBadRequest("error parsing id: %s", idParam)
-		_ = c.Error(badRequest)
->>>>>>> 2c8702be
 		return
 	}
 
@@ -777,12 +691,7 @@
 
 	instance, err := h.instanceService.FindById(id)
 	if err != nil {
-<<<<<<< HEAD
-		notFound := errdef.NewNotFound("instance not found by id: %d", id)
-		_ = c.Error(notFound)
-=======
-		_ = c.Error(err)
->>>>>>> 2c8702be
+		_ = c.Error(err)
 		return
 	}
 
@@ -861,12 +770,7 @@
 
 	instance, err := h.instanceService.FindByNameAndGroup(instanceName, groupName)
 	if err != nil {
-<<<<<<< HEAD
-		notFound := errdef.NewNotFound("instance not found by name: %s", instanceName)
-		_ = c.Error(notFound)
-=======
-		_ = c.Error(err)
->>>>>>> 2c8702be
+		_ = c.Error(err)
 		return
 	}
 
