--- conflicted
+++ resolved
@@ -111,8 +111,6 @@
 	c.JSON(http.StatusCreated, savedInstance)
 }
 
-<<<<<<< HEAD
-=======
 // Restart instance
 // swagger:route POST /instances/{id}/restart restartInstance
 //
@@ -180,7 +178,6 @@
 	Value          string `json:"value" binding:"required"`
 }
 
->>>>>>> 13780713
 type DeployInstanceRequest struct {
 	RequiredParameters []model.InstanceRequiredParameter `json:"requiredParameters"`
 	OptionalParameters []model.InstanceOptionalParameter `json:"optionalParameters"`
@@ -247,14 +244,10 @@
 		return
 	}
 
-<<<<<<< HEAD
 	instance.RequiredParameters = request.RequiredParameters
 	instance.OptionalParameters = request.OptionalParameters
 
-	err = h.instanceService.Deploy(accessToken, instance)
-=======
-	group, err := h.userClient.FindGroupByName(token, instance.GroupName)
->>>>>>> 13780713
+	err = h.instanceService.Deploy(token, instance)
 	if err != nil {
 		_ = c.Error(err)
 		return
@@ -286,12 +279,8 @@
 		return
 	}
 
-<<<<<<< HEAD
 	newIdParam := c.Param("newInstanceId")
 	newId, err := strconv.ParseUint(newIdParam, 10, 64)
-=======
-	err = h.instanceService.Deploy(token, instance, group)
->>>>>>> 13780713
 	if err != nil {
 		badRequest := apperror.NewBadRequest("error parsing new id")
 		_ = c.Error(badRequest)
@@ -375,12 +364,6 @@
 	if err != nil {
 		badRequest := apperror.NewBadRequest("error parsing id")
 		_ = c.Error(badRequest)
-		return
-	}
-
-	err = h.instanceService.Unlink(uint(id))
-	if err != nil {
-		_ = c.Error(err)
 		return
 	}
 
