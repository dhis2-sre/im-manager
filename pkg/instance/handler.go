package instance

import (
	"bufio"
	"fmt"
	"io"
	"net/http"
	"strconv"

	"github.com/dhis2-sre/im-manager/internal/errdef"

	"github.com/dhis2-sre/im-manager/internal/handler"
	"github.com/dhis2-sre/im-manager/pkg/model"
	"github.com/gin-gonic/gin"
)

func NewHandler(groupService groupServiceHandler, instanceService *service, defaultTTL uint) Handler {
	return Handler{
		groupService,
		instanceService,
		defaultTTL,
	}
}

<<<<<<< HEAD
type Service interface {
	SaveDeployment(deployment *model.Deployment) error
	FindDeploymentById(id uint) (*model.Deployment, error)
	SaveInstance(instance *model.DeploymentInstance) error
	ConsumeParameters(source, destination *model.Instance) error
	Pause(instance *model.Instance) error
	Resume(instance *model.Instance) error
	Restart(instance *model.Instance, typeSelector string) error
	Reset(token string, instance *model.Instance) error
	Save(instance *model.Instance) error
	Deploy(token string, instance *model.Instance) error
	FindById(id uint) (*model.Instance, error)
	FindByIdDecrypted(id uint) (*model.Instance, error)
	FindByNameAndGroup(instance string, group string) (*model.Instance, error)
	FindPublicInstances() ([]GroupsWithInstances, error)
	Delete(id uint) error
	Logs(instance *model.Instance, group *model.Group, typeSelector string) (io.ReadCloser, error)
	FindInstances(user *model.User, presets bool) ([]GroupsWithInstances, error)
	Link(source, destination *model.Instance) error
}

=======
>>>>>>> 1b06e2a3
type Handler struct {
	groupService    groupServiceHandler
	instanceService *service
	defaultTTL      uint
}

type groupServiceHandler interface {
	Find(name string) (*model.Group, error)
}

type SaveDeploymentRequest struct {
	Name        string `json:"name" binding:"required,dns_rfc1035_label"`
	Description string `json:"description"`
	Group       string `json:"group" binding:"required"`
	TTL         uint   `json:"ttl"`
	Source      uint   `json:"source"` // TODO: Create from source eg. other deployment
	Preset      uint   `json:"preset"` // TODO: Create as preset
}

func (h Handler) SaveDeployment(c *gin.Context) {
	// swagger:route POST /deployments saveDeployment
	//
	// Save a deployment
	//
	// Save a deployment...
	//
	// Security:
	//	oauth2:
	//
	// responses:
	//	200: Deployment
	//	401: Error
	//	403: Error
	//	404: Error
	//	415: Error
	var request SaveDeploymentRequest
	if err := handler.DataBinder(c, &request); err != nil {
		_ = c.Error(err)
		return
	}

	group, err := h.groupService.Find(request.Group)
	if err != nil {
		_ = c.Error(err)
		return
	}

	if !group.Deployable {
		forbidden := errdef.NewForbidden("group isn't deployable: %s", group.Name)
		_ = c.Error(forbidden)
		return
	}

	if request.TTL == 0 {
		request.TTL = h.defaultTTL
	}

	user, err := handler.GetUserFromContext(c)
	if err != nil {
		_ = c.Error(err)
		return
	}

	deployment := &model.Deployment{
		UserID:      user.ID,
		Name:        request.Name,
		Description: request.Description,
		GroupName:   request.Group,
		TTL:         request.TTL,
	}

	group, err = h.groupService.Find(request.Group)
	if err != nil {
		_ = c.Error(err)
		return
	}

	if !group.Deployable {
		forbidden := errdef.NewForbidden("group isn't deployable: %s", group.Name)
		_ = c.Error(forbidden)
		return
	}

	canWrite := handler.CanWriteDeployment(user, deployment)
	if !canWrite {
		unauthorized := errdef.NewUnauthorized("write access denied")
		_ = c.Error(unauthorized)
		return
	}

	// TODO: If request.Source, load deployment... Maybe only support this for instances
	err = h.instanceService.SaveDeployment(deployment)
	if err != nil {
		_ = c.Error(err)
		return
	}

	c.JSON(http.StatusCreated, deployment)
}

// FindDeploymentById deployment
func (h Handler) FindDeploymentById(c *gin.Context) {
	// swagger:route GET /deployments/{id} findDeploymentById
	//
	// Find a deployment
	//
	// Find a deployment by id
	//
	// Security:
	//	oauth2:
	//
	// responses:
	//	200: Deployment
	//	401: Error
	//	403: Error
	//	404: Error
	//	415: Error
	id, ok := handler.GetPathParameter(c, "id")
	if !ok {
		return
	}

	user, err := handler.GetUserFromContext(c)
	if err != nil {
		_ = c.Error(err)
		return
	}

	deployment, err := h.instanceService.FindDeploymentById(id)
	if err != nil {
		_ = c.Error(err)
		return
	}

	canRead := handler.CanReadDeployment(user, deployment)
	if !canRead {
		unauthorized := errdef.NewUnauthorized("read access denied")
		_ = c.Error(unauthorized)
		return
	}

	c.JSON(http.StatusOK, deployment)
}

type parameter struct{ Value string }

type parameters map[string]parameter

type SaveInstanceRequest struct {
	StackName string `json:"stackName"`
	Preset    bool   `json:"preset"`
	PresetID  uint   `json:"presetId"` // The preset id this link is created from
	//	Public     bool                      `json:"public"`
	Parameters parameters `json:"parameters"`
}

func (h Handler) SaveInstance(c *gin.Context) {
	// swagger:route POST /deployments/{id}/instance saveInstance
	//
	// Save an instance
	//
	// Save an instance...
	//
	// Security:
	//	oauth2:
	//
	// responses:
	//	200: Instance
	//	401: Error
	//	403: Error
	//	404: Error
	//	415: Error
	var request SaveInstanceRequest
	if err := handler.DataBinder(c, &request); err != nil {
		_ = c.Error(err)
		return
	}

	deploymentId, ok := handler.GetPathParameter(c, "id")
	if !ok {
		return
	}

	// Convert request parameters to LinkParameters
	params := make(model.Parameters, len(request.Parameters))
	for k, v := range request.Parameters {
		params[k] = model.DeploymentInstanceParameter{
			ParameterName: k,
			Value:         v.Value,
		}
	}

	instance := &model.DeploymentInstance{
		DeploymentID: deploymentId,
		StackName:    request.StackName,
		Parameters:   params,
		Preset:       request.Preset,
		//		PresetID:   0,
		//		Public:     false,
	}

	err := h.instanceService.SaveInstance(instance)
	if err != nil {
		_ = c.Error(err)
		return
	}

	c.JSON(http.StatusCreated, instance)
}

type DeployInstanceRequest struct {
	Name           string                    `json:"name" binding:"required,dns_rfc1035_label"`
	Group          string                    `json:"groupName" binding:"required"`
	Description    string                    `json:"description"`
	Stack          string                    `json:"stackName" binding:"required"`
	Public         bool                      `json:"public"`
	TTL            uint                      `json:"ttl"`
	Parameters     []model.InstanceParameter `json:"parameters"`
	SourceInstance uint                      `json:"sourceInstance"`
	PresetInstance uint                      `json:"presetInstance"`
}

// Deploy instance
func (h Handler) Deploy(c *gin.Context) {
	// swagger:route POST /instances deployInstance
	//
	// Deploy instance
	//
	// Deploy an instance...
	//
	// Security:
	//  oauth2:
	//
	// responses:
	//   201: Instance
	//   400: Error
	//   401: Error
	//   403: Error
	//   404: Error
	//   415: Error
	deploy := false
	if deployParam, ok := c.GetQuery("deploy"); ok {
		var err error
		if deploy, err = strconv.ParseBool(deployParam); err != nil {
			_ = c.Error(err)
			return
		}
	}

	preset := false
	if presetParam, ok := c.GetQuery("preset"); ok {
		var err error
		if preset, err = strconv.ParseBool(presetParam); err != nil {
			_ = c.Error(err)
			return
		}
	}

	if deploy && preset {
		_ = c.Error(fmt.Errorf("a preset can't be deployed, thus both deploy and preset can't be true"))
		return
	}

	deploy = !preset

	var request DeployInstanceRequest
	if err := handler.DataBinder(c, &request); err != nil {
		_ = c.Error(err)
		return
	}

	group, err := h.groupService.Find(request.Group)
	if err != nil {
		_ = c.Error(err)
		return
	}

	if !group.Deployable {
		forbidden := errdef.NewForbidden("group isn't deployable: %s", group.Name)
		_ = c.Error(forbidden)
		return
	}

	if request.TTL == 0 {
		request.TTL = h.defaultTTL
	}

	user, err := handler.GetUserFromContext(c)
	if err != nil {
		_ = c.Error(err)
		return
	}

	token, err := handler.GetTokenFromHttpAuthHeader(c)
	if err != nil {
		_ = c.Error(err)
		return
	}

	i := &model.Instance{
		Name:        request.Name,
		UserID:      user.ID,
		GroupName:   request.Group,
		Description: request.Description,
		StackName:   request.Stack,
		Public:      request.Public,
		TTL:         request.TTL,
		Parameters:  request.Parameters,
		Preset:      preset,
		PresetID:    request.PresetInstance,
	}

	canWrite := handler.CanWriteInstance(user, i)
	if !canWrite {
		unauthorized := errdef.NewUnauthorized("write access denied")
		_ = c.Error(unauthorized)
		return
	}

	err = h.instanceService.Save(i)
	if err != nil {
		_ = c.Error(err)
		return
	}

	instance, err := h.instanceService.FindByIdDecrypted(i.ID)
	if err != nil {
		_ = c.Error(err)
		return
	}

	if request.PresetInstance != 0 {
		err = h.consumeParameters(user, request.PresetInstance, instance, true)
		if err != nil {
			_ = c.Error(err)
			return
		}
	}

	if request.SourceInstance != 0 {
		err = h.consumeParameters(user, request.SourceInstance, instance, false)
		if err != nil {
			_ = c.Error(err)
			return
		}
	}

	err = h.instanceService.Save(instance)
	if err != nil {
		_ = c.Error(err)
		return
	}

	if deploy {
		decryptedInstance, err := h.instanceService.FindByIdDecrypted(i.ID)
		if err != nil {
			_ = c.Error(err)
			return
		}

		err = h.instanceService.Deploy(token, decryptedInstance)
		if err != nil {
			_ = c.Error(err)
			return
		}
		c.JSON(http.StatusCreated, instance)
		return
	}
	c.JSON(http.StatusAccepted, instance)
}

func (h Handler) consumeParameters(user *model.User, sourceInstanceId uint, instance *model.Instance, preset bool) error {
	sourceInstance, err := h.instanceService.FindByIdDecrypted(sourceInstanceId)
	if err != nil {
		return err
	}

	if preset && !sourceInstance.Preset {
		return errdef.NewUnauthorized("instance (id: %d) isn't a preset", sourceInstance.ID)
	}

	if preset && sourceInstance.StackName != instance.StackName {
		return errdef.NewUnauthorized("preset stack (%s) doesn't match instance stack (%s)", sourceInstance.StackName, instance.StackName)
	}

	canReadSource := handler.CanReadInstance(user, sourceInstance)
	if !canReadSource {
		return errdef.NewUnauthorized("read access to source instance (id: %d) denied", sourceInstance.ID)
	}

	err = h.instanceService.ConsumeParameters(sourceInstance, instance)
	if err != nil {
		return err
	}

	if !preset {
		err = h.instanceService.Link(sourceInstance, instance)
		if err != nil {
			return err
		}
	}
	return nil
}

type UpdateInstanceRequest struct {
	TTL        uint                      `json:"ttl"`
	Parameters []model.InstanceParameter `json:"parameters"`
}

// Update instance
func (h Handler) Update(c *gin.Context) {
	// swagger:route PUT /instances/{id} updateInstance
	//
	// Update instance
	//
	// Update an instance...
	//
	// Security:
	//	oauth2:
	//
	// responses:
	//	204: Instance
	//	401: Error
	//	403: Error
	//	404: Error
	//	415: Error
	id, ok := handler.GetPathParameter(c, "id")
	if !ok {
		return
	}

	var request UpdateInstanceRequest
	if err := handler.DataBinder(c, &request); err != nil {
		_ = c.Error(err)
		return
	}

	if request.TTL == 0 {
		request.TTL = h.defaultTTL
	}

	user, err := handler.GetUserFromContext(c)
	if err != nil {
		_ = c.Error(err)
		return
	}

	token, err := handler.GetTokenFromHttpAuthHeader(c)
	if err != nil {
		_ = c.Error(err)
		return
	}

	instance, err := h.instanceService.FindById(id)
	if err != nil {
		_ = c.Error(err)
		return
	}

	canWrite := handler.CanWriteInstance(user, instance)
	if !canWrite {
		unauthorized := errdef.NewUnauthorized("write access denied")
		_ = c.Error(unauthorized)
		return
	}

	if instance.TTL != h.defaultTTL {
		instance.TTL = request.TTL
	}
	instance.Parameters = request.Parameters

	err = h.instanceService.Save(instance)
	if err != nil {
		_ = c.Error(err)
		return
	}

	decrypted, err := h.instanceService.FindByIdDecrypted(instance.ID)
	if err != nil {
		_ = c.Error(err)
		return
	}

	err = h.instanceService.Deploy(token, decrypted)
	if err != nil {
		_ = c.Error(err)
		return
	}

	c.JSON(http.StatusAccepted, decrypted)
}

// Pause instance
func (h Handler) Pause(c *gin.Context) {
	// swagger:route PUT /instances/{id}/pause pauseInstance
	//
	// Pause instance
	//
	// Pause an instance. Pause can be called multiple times even on an already paused instance
	// (idempotent).
	//
	// Security:
	//	oauth2:
	//
	// responses:
	//	202:
	//	401: Error
	//	403: Error
	//	404: Error
	//	415: Error
	id, ok := handler.GetPathParameter(c, "id")
	if !ok {
		return
	}

	user, err := handler.GetUserFromContext(c)
	if err != nil {
		_ = c.Error(err)
		return
	}

	instance, err := h.instanceService.FindById(id)
	if err != nil {
		_ = c.Error(err)
		return
	}

	canWrite := handler.CanWriteInstance(user, instance)
	if !canWrite {
		_ = c.AbortWithError(http.StatusUnauthorized, fmt.Errorf("write access denied"))
		return
	}

	err = h.instanceService.Pause(instance)
	if err != nil {
		_ = c.Error(err)
		return
	}

	c.Status(http.StatusAccepted)
}

// Reset instance
func (h Handler) Reset(c *gin.Context) {
	// swagger:route PUT /instances/{id}/reset resetInstance
	//
	// Reset instance
	//
	// Resetting an instance will completely destroy it and redeploy using the same parameters
	//
	// Security:
	//	oauth2:
	//
	// responses:
	//	202:
	//	400: Error
	//	401: Error
	//	403: Error
	//	404: Error
	id, ok := handler.GetPathParameter(c, "id")
	if !ok {
		return
	}

	token, err := handler.GetTokenFromHttpAuthHeader(c)
	if err != nil {
		_ = c.Error(err)
		return
	}

	user, err := handler.GetUserFromContext(c)
	if err != nil {
		_ = c.Error(err)
		return
	}

	instance, err := h.instanceService.FindByIdDecrypted(id)
	if err != nil {
		_ = c.Error(err)
		return
	}

	canWrite := handler.CanWriteInstance(user, instance)
	if !canWrite {
		_ = c.AbortWithError(http.StatusUnauthorized, fmt.Errorf("write access denied"))
		return
	}

	err = h.instanceService.Reset(token, instance)
	if err != nil {
		_ = c.Error(err)
		return
	}

	c.Status(http.StatusAccepted)
}

// Resume paused instance
func (h Handler) Resume(c *gin.Context) {
	// swagger:route PUT /instances/{id}/resume resumeInstance
	//
	// Resume paused instance
	//
	// Resume a paused instance. Resume can be called multiple times even on an already running
	// instance (idempotent).
	//
	// Security:
	//	oauth2:
	//
	// responses:
	//	202:
	//	401: Error
	//	403: Error
	//	404: Error
	//	415: Error
	id, ok := handler.GetPathParameter(c, "id")
	if !ok {
		return
	}

	user, err := handler.GetUserFromContext(c)
	if err != nil {
		_ = c.Error(err)
		return
	}

	instance, err := h.instanceService.FindByIdDecrypted(id)
	if err != nil {
		_ = c.Error(err)
		return
	}

	canWrite := handler.CanWriteInstance(user, instance)
	if !canWrite {
		_ = c.AbortWithError(http.StatusUnauthorized, fmt.Errorf("write access denied"))
		return
	}

	err = h.instanceService.Resume(instance)
	if err != nil {
		_ = c.Error(err)
		return
	}

	c.Status(http.StatusAccepted)
}

// Restart instance
func (h Handler) Restart(c *gin.Context) {
	// swagger:route PUT /instances/{id}/restart restartInstance
	//
	// Restart instance
	//
	// Restart an instance...
	//
	// Security:
	//	oauth2:
	//
	// responses:
	//	202:
	//	401: Error
	//	403: Error
	//	404: Error
	//	415: Error
	id, ok := handler.GetPathParameter(c, "id")
	if !ok {
		return
	}

	user, err := handler.GetUserFromContext(c)
	if err != nil {
		_ = c.Error(err)
		return
	}

	instance, err := h.instanceService.FindById(id)
	if err != nil {
		_ = c.Error(err)
		return
	}

	canWrite := handler.CanWriteInstance(user, instance)
	if !canWrite {
		_ = c.AbortWithError(http.StatusUnauthorized, fmt.Errorf("write access denied"))
		return
	}

	selector := c.Query("selector")
	err = h.instanceService.Restart(instance, selector)
	if err != nil {
		_ = c.Error(err)
		return
	}

	c.Status(http.StatusAccepted)
}

// Delete instance by id
func (h Handler) Delete(c *gin.Context) {
	// swagger:route DELETE /instances/{id} deleteInstance
	//
	// Delete instance
	//
	// Delete an instance by id
	//
	// Security:
	//	oauth2:
	//
	// responses:
	//	202:
	//	401: Error
	//	403: Error
	//	404: Error
	//	415: Error
	id, ok := handler.GetPathParameter(c, "id")
	if !ok {
		return
	}

	user, err := handler.GetUserFromContext(c)
	if err != nil {
		_ = c.Error(err)
		return
	}

	instance, err := h.instanceService.FindById(id)
	if err != nil {
		_ = c.Error(err)
		return
	}

	canWrite := handler.CanWriteInstance(user, instance)
	if !canWrite {
		unauthorized := errdef.NewUnauthorized("write access denied")
		_ = c.Error(unauthorized)
		return
	}

	err = h.instanceService.Delete(instance.ID)
	if err != nil {
		_ = c.Error(fmt.Errorf("unable to delete instance: %v", err))
		return
	}

	c.Status(http.StatusAccepted)
}

// FindById instance
func (h Handler) FindById(c *gin.Context) {
	// swagger:route GET /instances/{id} findById
	//
	// Find instance
	//
	// Find an instance by id
	//
	// Security:
	//	oauth2:
	//
	// responses:
	//	200: Instance
	//	401: Error
	//	403: Error
	//	404: Error
	//	415: Error
	id, ok := handler.GetPathParameter(c, "id")
	if !ok {
		return
	}

	user, err := handler.GetUserFromContext(c)
	if err != nil {
		_ = c.Error(err)
		return
	}

	instance, err := h.instanceService.FindById(id)
	if err != nil {
		_ = c.Error(err)
		return
	}

	canRead := handler.CanReadInstance(user, instance)
	if !canRead {
		unauthorized := errdef.NewUnauthorized("read access denied")
		_ = c.Error(unauthorized)
		return
	}

	c.JSON(http.StatusOK, instance)
}

// FindByIdDecrypted instance
func (h Handler) FindByIdDecrypted(c *gin.Context) {
	// swagger:route GET /instances/{id}/parameters findByIdDecrypted
	//
	// Find decrypted instance
	//
	// Find instance by id with decrypted parameters
	//
	// Security:
	//	oauth2:
	//
	// responses:
	//	200: Instance
	//	401: Error
	//	403: Error
	//	404: Error
	//	415: Error
	id, ok := handler.GetPathParameter(c, "id")
	if !ok {
		return
	}

	user, err := handler.GetUserFromContext(c)
	if err != nil {
		_ = c.Error(err)
		return
	}

	instance, err := h.instanceService.FindByIdDecrypted(id)
	if err != nil {
		_ = c.Error(err)
		return
	}

	canRead := handler.CanWriteInstance(user, instance)
	if !canRead {
		unauthorized := errdef.NewUnauthorized("read access denied")
		_ = c.Error(unauthorized)
		return
	}

	c.JSON(http.StatusOK, instance)
}

// Logs instance
func (h Handler) Logs(c *gin.Context) {
	// swagger:route GET /instances/{id}/logs instanceLogs
	//
	// Stream logs
	//
	// Stream instance logs in real time
	//
	// Security:
	//	oauth2:
	//
	// Responses:
	//	200: InstanceLogsResponse
	//	401: Error
	//	403: Error
	//	404: Error
	//	415: Error
	id, ok := handler.GetPathParameter(c, "id")
	if !ok {
		return
	}

	user, err := handler.GetUserFromContext(c)
	if err != nil {
		_ = c.Error(err)
		return
	}

	instance, err := h.instanceService.FindById(id)
	if err != nil {
		_ = c.Error(err)
		return
	}

	canRead := handler.CanReadInstance(user, instance)
	if !canRead {
		unauthorized := errdef.NewUnauthorized("read access denied")
		_ = c.Error(unauthorized)
		return
	}

	group, err := h.groupService.Find(instance.GroupName)
	if err != nil {
		_ = c.Error(err)
		return
	}

	selector := c.Query("selector")
	r, err := h.instanceService.Logs(instance, group, selector)
	if err != nil {
		_ = c.Error(err)
		return
	}

	defer func(r io.ReadCloser) {
		err := r.Close()
		if err != nil {
			_ = c.Error(err)
		}
	}(r)

	bufferedReader := bufio.NewReader(r)

	c.Stream(func(writer io.Writer) bool {
		readBytes, err := bufferedReader.ReadBytes('\n')
		if err != nil {
			return false
		}

		_, err = writer.Write(readBytes)
		return err == nil
	})

	c.Status(http.StatusOK)
}

// NameToId instance
func (h Handler) NameToId(c *gin.Context) {
	// swagger:route GET /instances-name-to-id/{groupName}/{instanceName} instanceNameToId
	//
	// Find an instance
	//
	// Find instance id by name and group name
	//
	// Security:
	//	oauth2:
	//
	// responses:
	//	200: Instance
	//	401: Error
	//	403: Error
	//	404: Error
	//	415: Error
	instanceName := c.Param("instanceName")
	groupName := c.Param("groupName")
	if groupName == "" {
		badRequest := errdef.NewBadRequest("missing group name")
		_ = c.Error(badRequest)
		return
	}

	user, err := handler.GetUserFromContext(c)
	if err != nil {
		_ = c.Error(err)
		return
	}

	instance, err := h.instanceService.FindByNameAndGroup(instanceName, groupName)
	if err != nil {
		_ = c.Error(err)
		return
	}

	canRead := handler.CanReadInstance(user, instance)
	if !canRead {
		unauthorized := errdef.NewUnauthorized("read access denied")
		_ = c.Error(unauthorized)
		return
	}

	c.JSON(http.StatusOK, instance.ID)
}

// ListInstances instances
func (h Handler) ListInstances(c *gin.Context) {
	// swagger:route GET /instances listInstances
	//
	// List instances
	//
	// List all instances accessible by the user
	//
	// Security:
	//	oauth2:
	//
	// responses:
	//	200: []GroupsWithInstances
	//	401: Error
	//	403: Error
	//	415: Error
	h.findInstances(c, false)
}

// ListPresets presets
func (h Handler) ListPresets(c *gin.Context) {
	// swagger:route GET /presets listPresets
	//
	// List presets
	//
	// List all presets accessible by the user
	//
	// Security:
	//	oauth2:
	//
	// responses:
	//	200: []GroupsWithInstances
	//	401: Error
	//	403: Error
	//	415: Error
	h.findInstances(c, true)
}

func (h Handler) findInstances(c *gin.Context, presets bool) {
	user, err := handler.GetUserFromContext(c)
	if err != nil {
		_ = c.Error(err)
		return
	}

	instances, err := h.instanceService.FindInstances(user, presets)
	if err != nil {
		_ = c.Error(err)
		return
	}

	c.JSON(http.StatusOK, instances)
}

// ListPublicInstances instances
func (h Handler) ListPublicInstances(c *gin.Context) {
	// swagger:route GET /public/instances listPublicInstances
	//
	// List Public Instances
	//
	// List all public instances
	//
	// responses:
	//	200: []GroupsWithInstances
	instances, err := h.instanceService.FindPublicInstances()
	if err != nil {
		_ = c.Error(err)
		return
	}

	c.JSON(http.StatusOK, instances)
}<|MERGE_RESOLUTION|>--- conflicted
+++ resolved
@@ -22,30 +22,6 @@
 	}
 }
 
-<<<<<<< HEAD
-type Service interface {
-	SaveDeployment(deployment *model.Deployment) error
-	FindDeploymentById(id uint) (*model.Deployment, error)
-	SaveInstance(instance *model.DeploymentInstance) error
-	ConsumeParameters(source, destination *model.Instance) error
-	Pause(instance *model.Instance) error
-	Resume(instance *model.Instance) error
-	Restart(instance *model.Instance, typeSelector string) error
-	Reset(token string, instance *model.Instance) error
-	Save(instance *model.Instance) error
-	Deploy(token string, instance *model.Instance) error
-	FindById(id uint) (*model.Instance, error)
-	FindByIdDecrypted(id uint) (*model.Instance, error)
-	FindByNameAndGroup(instance string, group string) (*model.Instance, error)
-	FindPublicInstances() ([]GroupsWithInstances, error)
-	Delete(id uint) error
-	Logs(instance *model.Instance, group *model.Group, typeSelector string) (io.ReadCloser, error)
-	FindInstances(user *model.User, presets bool) ([]GroupsWithInstances, error)
-	Link(source, destination *model.Instance) error
-}
-
-=======
->>>>>>> 1b06e2a3
 type Handler struct {
 	groupService    groupServiceHandler
 	instanceService *service
