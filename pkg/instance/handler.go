--- conflicted
+++ resolved
@@ -71,13 +71,8 @@
 		return
 	}
 
-<<<<<<< HEAD
-	canRead := handler.CanWriteDeployment(user, deployment)
-	if !canRead {
-=======
 	canWrite := handler.CanWriteDeployment(user, deployment)
 	if !canWrite {
->>>>>>> 62a28c86
 		unauthorized := errdef.NewUnauthorized("write access denied")
 		_ = c.Error(unauthorized)
 		return
