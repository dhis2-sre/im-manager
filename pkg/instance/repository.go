package instance

import (
	"errors"
	"fmt"

	"github.com/dhis2-sre/im-manager/internal/errdef"
	"github.com/dhis2-sre/im-manager/pkg/model"
	"golang.org/x/exp/maps"
	"golang.org/x/exp/slices"
	"gorm.io/gorm"
	"gorm.io/gorm/clause"
)

//goland:noinspection GoExportedFuncWithUnexportedType
func NewRepository(db *gorm.DB, instanceParameterEncryptionKey string) *repository {
	return &repository{db: db, instanceParameterEncryptionKey: instanceParameterEncryptionKey}
}

type repository struct {
	db                             *gorm.DB
	instanceParameterEncryptionKey string
}

<<<<<<< HEAD
func (r repository) DeleteDeploymentInstance(id uint) error {
	err := r.db.Unscoped().Delete(&model.DeploymentInstance{}, id).Error
	if err != nil {
		if errors.Is(err, gorm.ErrRecordNotFound) {
			return errdef.NewNotFound("deployment not found by id: %d", id)
		}
		return fmt.Errorf("failed to delete instance: %v", err)
	}
	return nil
}

func (r repository) DeleteDeployment(id uint) error {
	deployment, err := r.FindDeploymentById(id)
	if err != nil {
		if errors.Is(err, gorm.ErrRecordNotFound) {
			return errdef.NewNotFound("deployment not found by id: %d", id)
		}
		return fmt.Errorf("failed to delete deployment: %v", err)
	}

	for _, instance := range deployment.Instances {
		err := r.db.Unscoped().Delete(&model.DeploymentInstance{}, instance.ID).Error
		if err != nil {
			return fmt.Errorf("failed to delete instance: %v", err)
		}
	}

	// TODO: The below is suppose to delete the instances as well but I can't make it work. So the above is needed...
	err = r.db.Select(clause.Associations).Unscoped().Delete(&model.Deployment{}, id).Error
	if err != nil {
		if errors.Is(err, gorm.ErrRecordNotFound) {
			return errdef.NewNotFound("deployment not found by id: %d", id)
=======
func (r repository) DeleteDeploymentInstance(instance *model.DeploymentInstance) error {
	err := r.db.Unscoped().Delete(&model.DeploymentInstance{}, instance.ID).Error
	if err != nil {
		if errors.Is(err, gorm.ErrRecordNotFound) {
			return errdef.NewNotFound("instance not found by id: %d", instance.ID)
		}
		return fmt.Errorf("failed to delete instance %q: %v", instance.Name, err)
	}

	return nil
}

func (r repository) DeleteDeployment(deployment *model.Deployment) error {
	err := r.db.Unscoped().Delete(&model.Deployment{}, deployment).Error
	if err != nil {
		if errors.Is(err, gorm.ErrRecordNotFound) {
			return errdef.NewNotFound("deployment not found by id: %d", deployment.ID)
>>>>>>> 0121fae5
		}
		return fmt.Errorf("failed to delete deployment: %v", err)
	}

	return nil
}

func (r repository) SaveDeployment(deployment *model.Deployment) error {
	err := r.db.Create(&deployment).Error
	if err != nil {
		if errors.Is(err, gorm.ErrDuplicatedKey) {
			return errdef.NewDuplicated("a deployment named %q already exists", deployment.Name)
		}
		return fmt.Errorf("failed to save deployment: %v", err)
	}

	return nil
}

func (r repository) FindDeploymentById(id uint) (*model.Deployment, error) {
	var deployment *model.Deployment
	err := r.db.
		Joins("Group").
		Preload("Instances.GormParameters").
		First(&deployment, id).Error

	if err != nil {
		if errors.Is(err, gorm.ErrRecordNotFound) {
			return nil, errdef.NewNotFound("deployment not found by id: %d", id)
		}
		return nil, fmt.Errorf("failed to find deployment: %v", err)
	}

	return deployment, nil
}

func (r repository) SaveInstance(instance *model.DeploymentInstance) error {
	err := r.db.Session(&gorm.Session{FullSaveAssociations: true}).Save(instance).Error
	if err != nil {
		return fmt.Errorf("failed to save instance: %v", err)
	}
	return nil
}

func (r repository) FindByIdDecrypted(id uint) (*model.Instance, error) {
	instance, err := r.FindById(id)
	if err != nil {
		return nil, err
	}

	err = decryptParameters(r.instanceParameterEncryptionKey, instance)

	return instance, err
}

func (r repository) Link(source *model.Instance, destination *model.Instance) error {
	link := &model.Linked{
		SourceInstanceID:      source.ID,
		DestinationStackName:  destination.StackName,
		DestinationInstanceID: destination.ID,
	}

	err := r.db.Create(&link).Error
	if errors.Is(err, gorm.ErrDuplicatedKey) {
		return errdef.NewDuplicated("instance (%d) already linked with a stack of type \"%s\"", source.ID, destination.StackName)
	}

	return err
}

func (r repository) Unlink(instance *model.Instance) error {
	link := &model.Linked{}

	// Does another instance depend on the instance we're trying to unlink
	err := r.db.First(link, "source_instance_id = ?", instance.ID).Error
	if err == nil {
		return fmt.Errorf("instance %d depends on %d", link.DestinationInstanceID, instance.ID)
	}

	// Any error beside ErrRecordNotFound?
	if err != nil && !errors.Is(err, gorm.ErrRecordNotFound) {
		return err
	}

	// Attempt to unlink
	err = r.db.Unscoped().Delete(link, "destination_instance_id = ?", instance.ID).Error
	if errors.Is(err, gorm.ErrRecordNotFound) {
		return nil
	}
	return err
}

func (r repository) Save(instance *model.Instance) error {
	key := r.instanceParameterEncryptionKey

	populateParameterRelations(instance)

	err := encryptParameters(key, instance)
	if err != nil {
		return err
	}

	err = r.db.Session(&gorm.Session{FullSaveAssociations: true}).Save(instance).Error
	if errors.Is(err, gorm.ErrDuplicatedKey) {
		return errdef.NewDuplicated("instance named %q already exists", instance.Name)
	}

	return err
}

func (r repository) FindById(id uint) (*model.Instance, error) {
	var instance *model.Instance
	err := r.db.
		Joins("Group").
		Preload("Parameters").
		First(&instance, id).Error
	if errors.Is(err, gorm.ErrRecordNotFound) {
		return nil, errdef.NewNotFound("instance not found by id: %d", id)
	}

	return instance, err
}

func (r repository) FindByNameAndGroup(name, group string) (*model.Instance, error) {
	var instance *model.Instance

	err := r.db.
		Where("name = ?", name).
		Where("group_name = ?", group).
		First(&instance).Error
	if errors.Is(err, gorm.ErrRecordNotFound) {
		return nil, errdef.NewNotFound("instance not found by name %q and group %q", name, group)
	}

	return instance, err
}

func (r repository) SaveDeployLog(instance *model.Instance, log string) error {
	return r.db.Model(&instance).Update("DeployLog", log).Error
}

func (r repository) SaveDeployLog_deployment(instance *model.DeploymentInstance, log string) error {
	err := r.db.Model(&instance).Update("DeployLog", log).Error
	if err != nil {
		return fmt.Errorf("failed to save deploy log: %v", err)
	}
	return nil
}

func (r repository) Delete(id uint) error {
	err := r.db.Unscoped().Delete(&model.Instance{}, id).Error
	if errors.Is(err, gorm.ErrRecordNotFound) {
		return errdef.NewNotFound("instance not found by id: %d", id)
	}
	return err
}

const administratorGroupName = "administrators"

type GroupsWithInstances struct {
	Name      string            `json:"name"`
	Hostname  string            `json:"hostname"`
	Instances []*model.Instance `json:"instances"`
}

func (r repository) FindByGroups(groups []model.Group, presets bool) ([]GroupsWithInstances, error) {
	groupsByName := make(map[string]model.Group)
	for _, group := range groups {
		groupsByName[group.Name] = group
	}
	groupNames := maps.Keys(groupsByName)

	instances, err := r.findInstances(groupNames, presets)
	if err != nil {
		return nil, err
	}

	if len(instances) < 1 {
		return []GroupsWithInstances{}, nil
	}

	instancesByGroup := mapInstancesByGroup(groupNames, instances)

	return groupWithInstances(instancesByGroup, groupsByName), nil
}

func (r repository) findInstances(groupNames []string, presets bool) ([]*model.Instance, error) {
	query := r.db.
		Preload("Parameters")

	isAdmin := slices.Contains(groupNames, administratorGroupName)
	if !isAdmin {
		query = query.Where("group_name IN ?", groupNames)
	}

	var instances []*model.Instance
	err := query.
		Joins("User").
		Where("preset = ?", presets).
		Order("updated_at desc").
		Find(&instances).Error
	return instances, err
}

func (r repository) FindPublicInstances() ([]GroupsWithInstances, error) {
	var instances []*model.Instance
	err := r.db.
		Joins("Group").
		Where("preset = false").
		Where("public = true").
		Find(&instances).Error
	if err != nil {
		return nil, err
	}

	if len(instances) < 1 {
		return []GroupsWithInstances{}, nil
	}

	groupsByName := make(map[string]model.Group)
	for _, instance := range instances {
		groupsByName[instance.Group.Name] = instance.Group
	}
	groupNames := maps.Keys(groupsByName)

	instancesByGroup := mapInstancesByGroup(groupNames, instances)

	return groupWithInstances(instancesByGroup, groupsByName), nil
}

func mapInstancesByGroup(groupNames []string, result []*model.Instance) map[string][]*model.Instance {
	instancesByGroup := make(map[string][]*model.Instance, len(groupNames))
	for _, instance := range result {
		groupName := instance.GroupName
		instancesByGroup[groupName] = append(instancesByGroup[groupName], instance)
	}
	return instancesByGroup
}

func groupWithInstances(instancesMap map[string][]*model.Instance, groupMap map[string]model.Group) []GroupsWithInstances {
	var groupWithInstances []GroupsWithInstances
	for groupName, instances := range instancesMap {
		if instances == nil {
			continue
		}
		group := groupMap[groupName]
		groupWithInstances = append(groupWithInstances, GroupsWithInstances{
			Name:      groupName,
			Hostname:  group.Hostname,
			Instances: instances,
		})
	}
	return groupWithInstances
}

func populateParameterRelations(instance *model.Instance) {
	parameters := instance.Parameters
	if len(parameters) > 0 {
		for i := range parameters {
			parameters[i].InstanceID = instance.ID
		}
	}
}

func encryptParameters(key string, instance *model.Instance) error {
	for i, parameter := range instance.Parameters {
		value, err := encryptText(key, parameter.Value)
		if err != nil {
			return err
		}
		instance.Parameters[i].Value = value
	}

	return nil
}

func decryptParameters(key string, instance *model.Instance) error {
	for i, parameter := range instance.Parameters {
		value, err := decryptText(key, parameter.Value)
		if err != nil {
			return err
		}
		instance.Parameters[i].Value = value
	}

	return nil
}<|MERGE_RESOLUTION|>--- conflicted
+++ resolved
@@ -9,7 +9,6 @@
 	"golang.org/x/exp/maps"
 	"golang.org/x/exp/slices"
 	"gorm.io/gorm"
-	"gorm.io/gorm/clause"
 )
 
 //goland:noinspection GoExportedFuncWithUnexportedType
@@ -22,40 +21,6 @@
 	instanceParameterEncryptionKey string
 }
 
-<<<<<<< HEAD
-func (r repository) DeleteDeploymentInstance(id uint) error {
-	err := r.db.Unscoped().Delete(&model.DeploymentInstance{}, id).Error
-	if err != nil {
-		if errors.Is(err, gorm.ErrRecordNotFound) {
-			return errdef.NewNotFound("deployment not found by id: %d", id)
-		}
-		return fmt.Errorf("failed to delete instance: %v", err)
-	}
-	return nil
-}
-
-func (r repository) DeleteDeployment(id uint) error {
-	deployment, err := r.FindDeploymentById(id)
-	if err != nil {
-		if errors.Is(err, gorm.ErrRecordNotFound) {
-			return errdef.NewNotFound("deployment not found by id: %d", id)
-		}
-		return fmt.Errorf("failed to delete deployment: %v", err)
-	}
-
-	for _, instance := range deployment.Instances {
-		err := r.db.Unscoped().Delete(&model.DeploymentInstance{}, instance.ID).Error
-		if err != nil {
-			return fmt.Errorf("failed to delete instance: %v", err)
-		}
-	}
-
-	// TODO: The below is suppose to delete the instances as well but I can't make it work. So the above is needed...
-	err = r.db.Select(clause.Associations).Unscoped().Delete(&model.Deployment{}, id).Error
-	if err != nil {
-		if errors.Is(err, gorm.ErrRecordNotFound) {
-			return errdef.NewNotFound("deployment not found by id: %d", id)
-=======
 func (r repository) DeleteDeploymentInstance(instance *model.DeploymentInstance) error {
 	err := r.db.Unscoped().Delete(&model.DeploymentInstance{}, instance.ID).Error
 	if err != nil {
@@ -73,7 +38,6 @@
 	if err != nil {
 		if errors.Is(err, gorm.ErrRecordNotFound) {
 			return errdef.NewNotFound("deployment not found by id: %d", deployment.ID)
->>>>>>> 0121fae5
 		}
 		return fmt.Errorf("failed to delete deployment: %v", err)
 	}
