package instance

import (
	"cmp"
	"errors"
	"fmt"
	"io"
	"log"
	"os/exec"
	"slices"

	"golang.org/x/exp/maps"

	v1 "k8s.io/api/core/v1"

	"github.com/dhis2-sre/im-manager/internal/errdef"
	"github.com/dominikbraun/graph"

	"github.com/dhis2-sre/im-manager/pkg/stack"

	"github.com/dhis2-sre/im-manager/pkg/model"
)

//goland:noinspection GoExportedFuncWithUnexportedType
func NewService(
	instanceRepository Repository,
	groupService groupService,
	stackService stack.Service,
	helmfileService helmfile,
) *service {
	return &service{
		instanceRepository,
		groupService,
		stackService,
		helmfileService,
	}
}

type Repository interface {
	SaveDeployment(deployment *model.Deployment) error
	SaveInstance(instance *model.DeploymentInstance) error
	SaveDeployLog(instance *model.DeploymentInstance, log string) error
	DeleteDeploymentInstance(instance *model.DeploymentInstance) error
	DeleteDeployment(deployment *model.Deployment) error
	FindDeploymentById(id uint) (*model.Deployment, error)
	FindDecryptedDeploymentById(id uint) (*model.Deployment, error)
	FindDeploymentInstanceById(id uint) (*model.DeploymentInstance, error)
	FindDecryptedDeploymentInstanceById(id uint) (*model.DeploymentInstance, error)
	FindDeployments(groupNames []string) ([]*model.Deployment, error)
}

type groupService interface {
	Find(name string) (*model.Group, error)
	FindByGroupNames(groupNames []string) ([]model.Group, error)
}

type helmfile interface {
	sync(token string, instance *model.DeploymentInstance, group *model.Group, ttl uint) (*exec.Cmd, error)
	destroy(instance *model.DeploymentInstance, group *model.Group) (*exec.Cmd, error)
}

type service struct {
	instanceRepository Repository
	groupService       groupService
	stackService       stack.Service
	helmfileService    helmfile
}

func (s service) SaveDeployment(deployment *model.Deployment) error {
	return s.instanceRepository.SaveDeployment(deployment)
}

func (s service) FindDeploymentById(id uint) (*model.Deployment, error) {
	return s.instanceRepository.FindDeploymentById(id)
}

func (s service) FindDecryptedDeploymentById(id uint) (*model.Deployment, error) {
	return s.instanceRepository.FindDecryptedDeploymentById(id)
}

func (s service) FindDeploymentInstanceById(id uint) (*model.DeploymentInstance, error) {
	return s.instanceRepository.FindDeploymentInstanceById(id)
}

func (s service) FindDecryptedDeploymentInstanceById(id uint) (*model.DeploymentInstance, error) {
	return s.instanceRepository.FindDecryptedDeploymentInstanceById(id)
}

func (s service) SaveInstance(instance *model.DeploymentInstance) error {
	err := s.rejectConsumedParameters(instance)
	if err != nil {
		return err
	}

	deployment, err := s.instanceRepository.FindDecryptedDeploymentById(instance.DeploymentID)
	if err != nil {
		return err
	}

	deployment.Instances = append(deployment.Instances, instance)

	_, err = s.validateNoCycles(deployment.Instances)
	if err != nil {
		return errdef.NewBadRequest("failed to validate instance: %v", err)
	}

	err = s.resolveParameters(deployment)
	if err != nil {
		return errdef.NewBadRequest("failed to resolve parameters: %v", err)
	}

	return s.instanceRepository.SaveInstance(instance)
}

func (s service) rejectConsumedParameters(instance *model.DeploymentInstance) error {
	stack, err := s.stackService.Find(instance.StackName)
	if err != nil {
		return err
	}

	var errs []error
	for name := range instance.Parameters {
		if stack.Parameters[name].Consumed {
			errs = append(errs, fmt.Errorf("consumed parameters can't be supplied by the user: %s", name))
		}
	}
	return errors.Join(errs...)
}

func (s service) DeleteInstance(deploymentId, instanceId uint) error {
	deployment, err := s.FindDeploymentById(deploymentId)
	if err != nil {
		return err
	}

	index := slices.IndexFunc(deployment.Instances, func(instance *model.DeploymentInstance) bool {
		return instanceId == instance.ID
	})
	if index == -1 {
		return errdef.NewNotFound("instance %d not found in deployment %d", instanceId, deployment.ID)
	}
	instance := deployment.Instances[index]

	deployment.Instances = slices.DeleteFunc(deployment.Instances, func(instance *model.DeploymentInstance) bool {
		return instanceId == instance.ID
	})

	_, err = s.validateNoCycles(deployment.Instances)
	if err != nil {
		return errdef.NewBadRequest("failed to delete instance: %v", err)
	}

	err = s.destroyDeploymentInstance(instance)
	if err != nil {
		return fmt.Errorf("failed to destroy instance %d in deployment %d: %v", instanceId, deployment.ID, err)
	}

	return s.instanceRepository.DeleteDeploymentInstance(instance)
}

func (s service) validateNoCycles(instances []*model.DeploymentInstance) (graph.Graph[string, *model.DeploymentInstance], error) {
	g := graph.New(func(instance *model.DeploymentInstance) string {
		return instance.StackName
	}, graph.Directed(), graph.PreventCycles())

	for _, instance := range instances {
		err := g.AddVertex(instance)
		if err != nil {
			if errors.Is(err, graph.ErrVertexAlreadyExists) {
				return nil, fmt.Errorf("failed adding instance for stack %q as one already exists", instance.StackName)
			}
			return nil, fmt.Errorf("failed adding instance %q: %v", instance.Name, err)
		}
	}

	for _, src := range instances {
		stack, err := s.stackService.Find(src.StackName)
		if err != nil {
			return nil, err
		}
		for _, requiredStack := range stack.Requires {
			err := g.AddEdge(src.StackName, requiredStack.Name)
			if err != nil {
				if errors.Is(err, graph.ErrEdgeAlreadyExists) {
					return nil, fmt.Errorf("instance %q requires %q more than once", src.Name, requiredStack.Name)
				} else if errors.Is(err, graph.ErrEdgeCreatesCycle) {
					return nil, fmt.Errorf("link from instance %q to stack %q creates a cycle", src.Name, requiredStack.Name)
				} else if errors.Is(err, graph.ErrVertexNotFound) {
					return nil, fmt.Errorf("%q is required by %q", requiredStack.Name, src.StackName)
				}
				return nil, fmt.Errorf("failed linking instance %q with instance %q: %v", src.Name, requiredStack.Name, err)
			}
		}
	}

	return g, nil
}

func (s service) resolveParameters(deployment *model.Deployment) error {
	for _, instance := range deployment.Instances {
		stack, err := s.stackService.Find(instance.StackName)
		if err != nil {
			return err
		}

		instanceParameters := instance.Parameters
		err = rejectNonExistingParameters(instanceParameters, stack)
		if err != nil {
			return err
		}

		addDefaultParameterValues(instanceParameters, stack)

		err = validateParameters(instanceParameters, stack)
		if err != nil {
			return err
		}

		err = resolveConsumedParameters(deployment, instance, stack)
		if err != nil {
			return err
		}
	}

	return nil
}

func validateParameters(instanceParameters model.DeploymentInstanceParameters, stack *model.Stack) error {
	var errs []error
	for name, parameter := range instanceParameters {
		stackParameter := stack.Parameters[name]
		if stackParameter.Validator != nil {
			err := stackParameter.Validator(parameter.Value)
			if err != nil {
				errs = append(errs, fmt.Errorf("validation failed for parameter %s: %v", name, err))
			}
		}
	}
	return errors.Join(errs...)
}

func resolveConsumedParameters(deployment *model.Deployment, instance *model.DeploymentInstance, stack *model.Stack) error {
	for name, parameter := range instance.Parameters {
		stackParameter := stack.Parameters[name]
		if !stackParameter.Consumed {
			continue
		}

		for _, requiredStack := range stack.Requires {
			// consume from instance parameters
			sourceInstance := findInstanceByStackName(requiredStack.Name, deployment)
			if sourceInstance == nil {
				return errdef.NewNotFound("failed to find required instance %q of instance %q", sourceInstance.Name, instance.Name)
			}

			if sourceInstanceParameter, ok := sourceInstance.Parameters[name]; ok {
				parameter.Value = sourceInstanceParameter.Value
			}

			// consume from provider
			if provider, ok := requiredStack.ParameterProviders[name]; ok {
				value, err := provider.Provide(*sourceInstance)
				if err != nil {
					return fmt.Errorf("failed to provide value for instance %q parameter %q: %v", instance.Name, name, err)
				}
				parameter.Value = value
			}

			instance.Parameters[name] = parameter
		}
	}
	return nil
}

func findInstanceByStackName(name string, deployment *model.Deployment) *model.DeploymentInstance {
	for _, instance := range deployment.Instances {
		if instance.StackName == name {
			return instance
		}
	}
	return nil
}

func rejectNonExistingParameters(instanceParameters model.DeploymentInstanceParameters, stack *model.Stack) error {
	var errs []error
	for name := range instanceParameters {
		if _, ok := stack.Parameters[name]; !ok {
			errs = append(errs, fmt.Errorf("parameter not found on stack: %s", name))
		}
	}
	return errors.Join(errs...)
}

func addDefaultParameterValues(instanceParameters model.DeploymentInstanceParameters, stack *model.Stack) {
	for name, stackParameter := range stack.Parameters {
		if _, ok := instanceParameters[name]; !ok {
			instanceParameter := model.DeploymentInstanceParameter{
				ParameterName: name,
			}

			if stackParameter.DefaultValue != nil {
				instanceParameter.Value = *stackParameter.DefaultValue
			}

			instanceParameters[name] = instanceParameter
		}
	}
}

func (s service) DeployDeployment(token string, deployment *model.Deployment) error {
	deploymentGraph, err := s.validateNoCycles(deployment.Instances)
	if err != nil {
		return err
	}

	instances, err := deploymentOrder(deployment, deploymentGraph)
	if err != nil {
		return err
	}

	deployment.Instances = instances

	for _, instance := range instances {
		err := s.deployDeploymentInstance(token, instance, deployment.TTL)
		if err != nil {
			return fmt.Errorf("failed to deploy instance(%s) %q: %v", instance.StackName, instance.Name, err)
		}
	}

	return nil
}

func (s service) deployDeploymentInstance(token string, instance *model.DeploymentInstance, ttl uint) error {
	group, err := s.groupService.Find(instance.GroupName)
	if err != nil {
		return err
	}

	syncCmd, err := s.helmfileService.sync(token, instance, group, ttl)
	if err != nil {
		return err
	}

	deployLog, deployErrorLog, err := commandExecutor(syncCmd, group.ClusterConfiguration)
	log.Printf("Deploy log: %s\n", deployLog)
	log.Printf("Deploy error log: %s\n", deployErrorLog)
	/* TODO: return error log if relevant
	if len(deployErrorLog) > 0 {
		return errors.New(string(deployErrorLog))
	}
	*/
	if err != nil {
		return err
	}

	// TODO: Encrypt before saving? Yes...
	err = s.instanceRepository.SaveDeployLog(instance, string(deployLog))
	instance.DeployLog = string(deployLog)
	if err != nil {
		// TODO
		log.Printf("Store error log: %s", deployErrorLog)
		return err
	}
	return nil
}

func (s service) Delete(deploymentId uint) error {
	deployment, err := s.FindDeploymentById(deploymentId)
	if err != nil {
		return err
	}

	return s.DeleteDeployment(deployment)
}

func (s service) DeleteDeployment(deployment *model.Deployment) error {
	deploymentGraph, err := s.validateNoCycles(deployment.Instances)
	if err != nil {
		return err
	}

	instances, err := deploymentOrder(deployment, deploymentGraph)
	if err != nil {
		return err
	}
	slices.Reverse(instances)

	var errs error
	for _, instance := range instances {
		err := s.destroyDeploymentInstance(instance)
		if err != nil {
			errs = errors.Join(errs, fmt.Errorf("failed to destroy instance(%s) %q: %v", instance.StackName, instance.Name, err))
		}

		err = s.instanceRepository.DeleteDeploymentInstance(instance)
		if err != nil {
			errs = errors.Join(errs, fmt.Errorf("failed to delete instance(%s) %q: %v", instance.StackName, instance.Name, err))
		}
	}
	if errs != nil {
		return errs
	}

	return s.instanceRepository.DeleteDeployment(deployment)
}

func (s service) destroyDeploymentInstance(instance *model.DeploymentInstance) error {
	if instance.DeployLog == "" {
		return nil
	}

	group, err := s.groupService.Find(instance.GroupName)
	if err != nil {
		return err
	}

	destroyCmd, err := s.helmfileService.destroy(instance, group)
	if err != nil {
		return err
	}

	destroyLog, destroyErrorLog, err := commandExecutor(destroyCmd, group.ClusterConfiguration)
	log.Printf("Destroy log: %s\n", destroyLog)
	log.Printf("Destroy error log: %s\n", destroyErrorLog)
	if err != nil {
		return err
	}

	ks, err := NewKubernetesService(group.ClusterConfiguration)
	if err != nil {
		return err
	}

	return ks.deletePersistentVolumeClaim(instance)
}

func deploymentOrder(deployment *model.Deployment, g graph.Graph[string, *model.DeploymentInstance]) ([]*model.DeploymentInstance, error) {
	instances, err := graph.TopologicalSort(g)
	if err != nil {
		return nil, fmt.Errorf("failed to order the deployment: %v", err)
	}

	slices.Reverse(instances)

	orderedInstances := make([]*model.DeploymentInstance, len(instances))
	for i, name := range instances {
		orderedInstances[i] = findInstanceByStackName(name, deployment)
	}

	return orderedInstances, nil
}

func (s service) Pause(instance *model.DeploymentInstance) error {
	group, err := s.groupService.Find(instance.GroupName)
	if err != nil {
		return err
	}

	ks, err := NewKubernetesService(group.ClusterConfiguration)
	if err != nil {
		return err
	}

	return ks.pause(instance)
}

func (s service) Resume(instance *model.DeploymentInstance) error {
	group, err := s.groupService.Find(instance.GroupName)
	if err != nil {
		return err
	}

	ks, err := NewKubernetesService(group.ClusterConfiguration)
	if err != nil {
		return err
	}

	return ks.resume(instance)
}

func (s service) Restart(instance *model.DeploymentInstance, typeSelector string) error {
	group, err := s.groupService.Find(instance.GroupName)
	if err != nil {
		return err
	}

	ks, err := NewKubernetesService(group.ClusterConfiguration)
	if err != nil {
		return err
	}

	stack, err := s.stackService.Find(instance.StackName)
	if err != nil {
		return err
	}

	return ks.restart(instance, typeSelector, stack)
}

<<<<<<< HEAD
func (s service) Save(instance *model.Instance) error {
	stack, err := s.stackService.Find(instance.StackName)
	if err != nil {
		return err
	}

	err = validateInstanceParameters(instance, stack)
	if err != nil {
		return err
	}

	return s.instanceRepository.Save(instance)
}

func validateInstanceParameters(instance *model.Instance, stack *model.Stack) error {
	var errs []error
	for _, parameter := range instance.Parameters {
		stackParameter, ok := stack.Parameters[parameter.Name]
		if !ok {
			errs = append(errs, fmt.Errorf("parameter %q: is not a stack parameter", parameter.Name))
			continue
		}

		if stackParameter.Validator == nil {
			continue
		}
		err := stackParameter.Validator(parameter.Value)
		if err != nil {
			errs = append(errs, fmt.Errorf("parameter %q: %v", parameter.Name, err))
		}
	}

	if errs != nil {
		return errdef.NewBadRequest("invalid parameter(s): %v", errors.Join(errs...))
	}

	return nil
}

func (s service) Deploy(token string, instance *model.Instance) error {
	group, err := s.groupService.Find(instance.GroupName)
	if err != nil {
		return err
	}

	syncCmd, err := s.helmfileService.sync(token, instance, group)
	if err != nil {
		return fmt.Errorf("failed to execute helmfile sync: %v", err)
	}

	deployLog, deployErrorLog, err := commandExecutor(syncCmd, group.ClusterConfiguration)
	log.Printf("Deploy log: %s\n", deployLog)
	log.Printf("Deploy error log: %s\n", deployErrorLog)
	/* TODO: return error log if relevant
	if len(deployErrorLog) > 0 {
		return errors.New(string(deployErrorLog))
	}
	*/
	if err != nil {
		return err
	}

	// TODO: Encrypt before saving? Yes...
	err = s.instanceRepository.SaveDeployLog(instance, string(deployLog))
	instance.DeployLog = string(deployLog)
	if err != nil {
		// TODO
		log.Printf("Store error log: %s", deployErrorLog)
		return err
	}

	return nil
}

func (s service) Delete(id uint) error {
	instance, err := s.FindDeploymentInstanceById(id)
	if err != nil {
		return err
	}

	deployment, err := s.FindDeploymentById(instance.DeploymentID)
	if err != nil {
		return err
	}

	return s.DeleteDeployment(deployment)
}

=======
>>>>>>> 53ffe53d
func (s service) Logs(instance *model.DeploymentInstance, group *model.Group, typeSelector string) (io.ReadCloser, error) {
	ks, err := NewKubernetesService(group.ClusterConfiguration)
	if err != nil {
		return nil, err
	}

	return ks.getLogs(instance, typeSelector)
}

type GroupsWithDeployments struct {
	Name        string              `json:"name"`
	Hostname    string              `json:"hostname"`
	Deployments []*model.Deployment `json:"deployments"`
}

func (s service) FindDeployments(user *model.User) ([]GroupsWithDeployments, error) {
	groups := append(user.Groups, user.AdminGroups...) //nolint:gocritic

	groupsByName := make(map[string]model.Group)
	for _, group := range groups {
		groupsByName[group.Name] = group
	}
	groupNames := maps.Keys(groupsByName)

	deployments, err := s.instanceRepository.FindDeployments(groupNames)
	if err != nil {
		return nil, err
	}

	if len(deployments) < 1 {
		return []GroupsWithDeployments{}, nil
	}

	return s.groupDeployments(deployments)
}

func (s service) groupDeployments(deployments []*model.Deployment) ([]GroupsWithDeployments, error) {
	groupNamesMap := map[string]struct{}{}
	for _, deployment := range deployments {
		groupNamesMap[deployment.GroupName] = struct{}{}
	}

	groupNames := maps.Keys(groupNamesMap)

	groups, err := s.groupService.FindByGroupNames(groupNames)
	if err != nil {
		return nil, err
	}

	groupsByName := map[string]model.Group{}
	for _, group := range groups {
		groupsByName[group.Name] = group
	}

	groupsWithDeployments := make([]GroupsWithDeployments, len(groupNames))
	for i, name := range groupNames {
		groupWithDeployments := groupsWithDeployments[i]
		groupWithDeployments.Name = name
		groupWithDeployments.Hostname = groupsByName[name].Hostname
		for _, deployment := range deployments {
			if name == deployment.GroupName {
				groupWithDeployments.Deployments = append(groupWithDeployments.Deployments, deployment)
			}
		}

		slices.SortFunc(groupWithDeployments.Deployments, func(a, b *model.Deployment) int {
			return cmp.Compare(a.Name, b.Name)
		})

		groupsWithDeployments[i] = groupWithDeployments
	}

	slices.SortFunc(groupsWithDeployments, func(a, b GroupsWithDeployments) int {
		return cmp.Compare(a.Name, b.Name)
	})

	return groupsWithDeployments, nil
}

type InstanceStatus string

const (
	NotDeployed        InstanceStatus = "NotDeployed"
	Pending            InstanceStatus = "Pending"
	Booting            InstanceStatus = "Booting"
	BootingWithRestart InstanceStatus = "Booting (%d)"
	Running            InstanceStatus = "Running"
	Error              InstanceStatus = "Error"
)

func (s service) GetStatus(instance *model.DeploymentInstance) (InstanceStatus, error) {
	ks, err := NewKubernetesService(instance.Group.ClusterConfiguration)
	if err != nil {
		return "", err
	}

	pod, err := ks.getPod(instance.ID, "")
	if err != nil {
		if errdef.IsNotFound(err) {
			return NotDeployed, nil
		}
		return "", err
	}

	switch pod.Status.Phase {
	case v1.PodPending:
		initContainerErrorIndex := slices.IndexFunc(pod.Status.InitContainerStatuses, func(status v1.ContainerStatus) bool {
			return status.State.Waiting != nil && status.State.Waiting.Reason == "ImagePullBackOff"
		})
		if initContainerErrorIndex != -1 {
			status := pod.Status.InitContainerStatuses[initContainerErrorIndex]
			return InstanceStatus(string(Error) + ": " + status.State.Waiting.Message), nil
		}

		containerErrorIndex := slices.IndexFunc(pod.Status.ContainerStatuses, func(status v1.ContainerStatus) bool {
			return status.State.Waiting != nil && status.State.Waiting.Reason == "ImagePullBackOff"
		})
		if containerErrorIndex != -1 {
			status := pod.Status.ContainerStatuses[containerErrorIndex]
			return InstanceStatus(string(Error) + ": " + status.State.Waiting.Message), nil
		}
		return Pending, nil
	case v1.PodFailed:
		return Error, nil
	case v1.PodRunning:
		booting := slices.ContainsFunc(pod.Status.Conditions, func(condition v1.PodCondition) bool {
			return condition.Status == v1.ConditionFalse
		})
		if booting {
			initContainerStatuses := pod.Status.InitContainerStatuses
			if initContainerStatuses != nil {
				initContainerError := slices.ContainsFunc(initContainerStatuses, func(status v1.ContainerStatus) bool {
					return status.LastTerminationState.Terminated != nil && status.LastTerminationState.Terminated.Reason == "Error"
				})
				if initContainerError {
					status := fmt.Sprintf(string(BootingWithRestart), initContainerStatuses[0].RestartCount)
					return InstanceStatus(status), nil
				}
			}

			containerError := slices.ContainsFunc(pod.Status.ContainerStatuses, func(status v1.ContainerStatus) bool {
				return status.LastTerminationState.Terminated != nil && status.LastTerminationState.Terminated.Reason == "Error"
			})
			if containerError {
				status := fmt.Sprintf(string(BootingWithRestart), pod.Status.ContainerStatuses[0].RestartCount)
				return InstanceStatus(status), nil
			}

			return Booting, nil
		}
		return Running, nil
	}
	return "", fmt.Errorf("failed to get instance status")
}

func (s service) Reset(token string, instance *model.DeploymentInstance, ttl uint) error {
	err := s.destroyDeploymentInstance(instance)
	if err != nil {
		return err
	}

	return s.deployDeploymentInstance(token, instance, ttl)
}<|MERGE_RESOLUTION|>--- conflicted
+++ resolved
@@ -497,97 +497,6 @@
 	return ks.restart(instance, typeSelector, stack)
 }
 
-<<<<<<< HEAD
-func (s service) Save(instance *model.Instance) error {
-	stack, err := s.stackService.Find(instance.StackName)
-	if err != nil {
-		return err
-	}
-
-	err = validateInstanceParameters(instance, stack)
-	if err != nil {
-		return err
-	}
-
-	return s.instanceRepository.Save(instance)
-}
-
-func validateInstanceParameters(instance *model.Instance, stack *model.Stack) error {
-	var errs []error
-	for _, parameter := range instance.Parameters {
-		stackParameter, ok := stack.Parameters[parameter.Name]
-		if !ok {
-			errs = append(errs, fmt.Errorf("parameter %q: is not a stack parameter", parameter.Name))
-			continue
-		}
-
-		if stackParameter.Validator == nil {
-			continue
-		}
-		err := stackParameter.Validator(parameter.Value)
-		if err != nil {
-			errs = append(errs, fmt.Errorf("parameter %q: %v", parameter.Name, err))
-		}
-	}
-
-	if errs != nil {
-		return errdef.NewBadRequest("invalid parameter(s): %v", errors.Join(errs...))
-	}
-
-	return nil
-}
-
-func (s service) Deploy(token string, instance *model.Instance) error {
-	group, err := s.groupService.Find(instance.GroupName)
-	if err != nil {
-		return err
-	}
-
-	syncCmd, err := s.helmfileService.sync(token, instance, group)
-	if err != nil {
-		return fmt.Errorf("failed to execute helmfile sync: %v", err)
-	}
-
-	deployLog, deployErrorLog, err := commandExecutor(syncCmd, group.ClusterConfiguration)
-	log.Printf("Deploy log: %s\n", deployLog)
-	log.Printf("Deploy error log: %s\n", deployErrorLog)
-	/* TODO: return error log if relevant
-	if len(deployErrorLog) > 0 {
-		return errors.New(string(deployErrorLog))
-	}
-	*/
-	if err != nil {
-		return err
-	}
-
-	// TODO: Encrypt before saving? Yes...
-	err = s.instanceRepository.SaveDeployLog(instance, string(deployLog))
-	instance.DeployLog = string(deployLog)
-	if err != nil {
-		// TODO
-		log.Printf("Store error log: %s", deployErrorLog)
-		return err
-	}
-
-	return nil
-}
-
-func (s service) Delete(id uint) error {
-	instance, err := s.FindDeploymentInstanceById(id)
-	if err != nil {
-		return err
-	}
-
-	deployment, err := s.FindDeploymentById(instance.DeploymentID)
-	if err != nil {
-		return err
-	}
-
-	return s.DeleteDeployment(deployment)
-}
-
-=======
->>>>>>> 53ffe53d
 func (s service) Logs(instance *model.DeploymentInstance, group *model.Group, typeSelector string) (io.ReadCloser, error) {
 	ks, err := NewKubernetesService(group.ClusterConfiguration)
 	if err != nil {
