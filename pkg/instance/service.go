package instance

import (
	"context"
	"fmt"
	"io"
	"log"

	"github.com/dhis2-sre/im-manager/pkg/stack"

	"gorm.io/gorm"

	"github.com/dhis2-sre/im-manager/pkg/config"
	"github.com/dhis2-sre/im-manager/pkg/model"
	"github.com/dhis2-sre/im-user/swagger/sdk/models"
	v1 "k8s.io/api/core/v1"
	metav1 "k8s.io/apimachinery/pkg/apis/meta/v1"
	"k8s.io/client-go/kubernetes"
)

type Service interface {
<<<<<<< HEAD
	LinkDeploy(token string, oldInstance, newInstance *model.Instance) error
	Link(firstID, secondID uint, stackName string) error
	Unlink(id uint) error
=======
	Restart(token string, id uint) error
>>>>>>> 13780713
	Create(instance *model.Instance) (*model.Instance, error)
	Deploy(token string, instance *model.Instance) error
	FindById(id uint) (*model.Instance, error)
	Delete(token string, id uint) error
	Logs(instance *model.Instance, group *models.Group, selector string) (io.ReadCloser, error)
	FindWithParametersById(id uint) (*model.Instance, error)
	FindWithDecryptedParametersById(id uint) (*model.Instance, error)
	FindByNameAndGroup(instance string, group string) (*model.Instance, error)
	FindInstances(groups []*models.Group) ([]*model.Instance, error)
}

type service struct {
	config             config.Config
	instanceRepository Repository
	userClient         userClientService
	stackService       stack.Service
	helmfileService    HelmfileService
	kubernetesService  KubernetesService
}

func NewService(
	config config.Config,
	instanceRepository Repository,
	userClient userClientService,
	stackService stack.Service,
	kubernetesService KubernetesService,
	helmfileService HelmfileService,
) *service {
	return &service{
		config,
		instanceRepository,
		userClient,
		stackService,
		helmfileService,
		kubernetesService,
	}
}

type userClientService interface {
	FindGroupByName(token string, name string) (*models.Group, error)
}

<<<<<<< HEAD
func (s service) LinkDeploy(token string, oldInstance, newInstance *model.Instance) error {
	err := s.Link(oldInstance.ID, newInstance.ID, newInstance.StackName)
=======
func (s service) Restart(token string, id uint) error {
	instance, err := s.FindById(id)
>>>>>>> 13780713
	if err != nil {
		return err
	}

<<<<<<< HEAD
	oldStack, err := s.stackService.Find(oldInstance.StackName)
=======
	group, err := s.userClient.FindGroupByName(token, instance.GroupName)
>>>>>>> 13780713
	if err != nil {
		return err
	}

<<<<<<< HEAD
	newStack, err := s.stackService.Find(newInstance.StackName)
	if err != nil {
		return err
	}

	// Consumed required parameters
	for _, parameter := range newStack.RequiredParameters {
		if parameter.Consumed && parameter.Name != newStack.HostnameVariable {
			value, err := s.findParameterValue(parameter.Name, oldInstance, oldStack)
			if err != nil {
				return err
			}
			parameterRequest := model.InstanceRequiredParameter{
				StackRequiredParameterID: parameter.Name,
				Value:                    value,
			}
			newInstance.RequiredParameters = append(newInstance.RequiredParameters, parameterRequest)
		}
	}

	// Consumed optional parameters
	for _, parameter := range newStack.OptionalParameters {
		if parameter.Consumed && parameter.Name != newStack.HostnameVariable {
			value, err := s.findParameterValue(parameter.Name, oldInstance, oldStack)
			if err != nil {
				return err
			}
			parameterRequest := model.InstanceOptionalParameter{
				StackOptionalParameterID: parameter.Name,
				Value:                    value,
			}
			newInstance.OptionalParameters = append(newInstance.OptionalParameters, parameterRequest)
		}
	}

	// Hostname parameter
	if newStack.HostnameVariable != "" {
		hostnameParameter := model.InstanceRequiredParameter{
			StackRequiredParameterID: newStack.HostnameVariable,
			Value:                    fmt.Sprintf(oldStack.HostnamePattern, oldInstance.Name, oldInstance.GroupName),
		}
		newInstance.RequiredParameters = append(newInstance.RequiredParameters, hostnameParameter)
	}

	err = s.Deploy(token, newInstance)
	if err != nil {
		return err
	}

	return nil
}

func (s service) findParameterValue(parameter string, oldInstance *model.Instance, oldStack *model.Stack) (string, error) {
	requiredParameter, err := oldInstance.FindRequiredParameter(parameter)
	if err == nil {
		return requiredParameter.Value, nil
	}

	optionalParameter, err := oldInstance.FindOptionalParameter(parameter)
	if err == nil {
		return optionalParameter.Value, nil
	}

	stackOptionalParameter, err := oldStack.FindOptionalParameter(parameter)
	if err == nil {
		return stackOptionalParameter.DefaultValue, nil
	}

	return "", fmt.Errorf("unable to find value for parameter: %s", parameter)
}

func (s service) Link(firstID, secondID uint, stackName string) error {
	instance := &model.Instance{
		Model: gorm.Model{ID: firstID},
	}
	secondInstance := &model.Instance{
		Model:     gorm.Model{ID: secondID},
		StackName: stackName,
	}
	return s.instanceRepository.Link(instance, secondInstance)
}

func (s service) Unlink(id uint) error {
	instance := &model.Instance{
		Model: gorm.Model{ID: id},
	}
	return s.instanceRepository.Unlink(instance)
=======
	err = s.kubernetesService.Executor(group.ClusterConfiguration, func(client *kubernetes.Clientset) error {
		deployments := client.AppsV1().Deployments(instance.GroupName)

		labelSelector := fmt.Sprintf("app.kubernetes.io/instance=%s", instance.Name)
		listOptions := metav1.ListOptions{LabelSelector: labelSelector}
		deploymentList, err := deployments.List(context.TODO(), listOptions)
		if err != nil {
			return err
		}

		items := deploymentList.Items
		if len(items) > 1 {
			return fmt.Errorf("multiple deployments found using the selector: %q", labelSelector)
		}
		if len(items) < 1 {
			return fmt.Errorf("no deployment found using the selector: %q", labelSelector)
		}

		name := items[0].Name

		// Scale down
		deployment, err := deployments.GetScale(context.TODO(), name, metav1.GetOptions{})
		if err != nil {
			return err
		}

		replicas := deployment.Spec.Replicas
		deployment.Spec.Replicas = 0

		_, err = deployments.UpdateScale(context.TODO(), name, deployment, metav1.UpdateOptions{})
		if err != nil {
			return err
		}

		// Scale up
		updatedDeployment, err := deployments.GetScale(context.TODO(), name, metav1.GetOptions{})
		if err != nil {
			return err
		}

		updatedDeployment.Spec.Replicas = replicas
		_, err = deployments.UpdateScale(context.TODO(), name, updatedDeployment, metav1.UpdateOptions{})
		if err != nil {
			return err
		}

		return nil
	})

	return err
>>>>>>> 13780713
}

func (s service) Create(instance *model.Instance) (*model.Instance, error) {
	err := s.instanceRepository.Create(instance)
	if err != nil {
		return nil, err
	}

	instanceWithParameters, err := s.instanceRepository.FindWithParametersById(instance.ID)
	if err != nil {
		return nil, err
	}

	return instanceWithParameters, nil
}

func (s service) Deploy(accessToken string, instance *model.Instance) error {
	enrichParameters(instance)

	encryptInstance, err := s.encryptParameters(instance)
	if err != nil {
		return err
	}

	err = s.instanceRepository.Save(encryptInstance)
	if err != nil {
		return err
	}

	instanceWithParameters, err := s.FindWithDecryptedParametersById(encryptInstance.ID)
	if err != nil {
		return err
	}

	group, err := s.userClient.FindGroupByName(accessToken, instance.GroupName)
	if err != nil {
		return err
	}

	syncCmd, err := s.helmfileService.Sync(accessToken, instanceWithParameters, group)
	if err != nil {
		return err
	}

	deployLog, deployErrorLog, err := s.kubernetesService.CommandExecutor(syncCmd, group.ClusterConfiguration)
	log.Printf("Deploy log: %s\n", deployLog)
	log.Printf("Deploy error log: %s\n", deployErrorLog)
	/* TODO: return error log if relevant
	if len(deployErrorLog) > 0 {
		return errors.New(string(deployErrorLog))
	}
	*/
	if err != nil {
		return err
	}

	err = s.instanceRepository.SaveDeployLog(instanceWithParameters, string(deployLog))
	instance.DeployLog = string(deployLog)
	if err != nil {
		// TODO
		log.Printf("Store error log: %s", deployErrorLog)
		return err
	}

	return nil
}

func enrichParameters(instance *model.Instance) {
	requiredParameters := instance.RequiredParameters
	if len(requiredParameters) > 0 {
		for i := range requiredParameters {
			requiredParameters[i].InstanceID = instance.ID
			requiredParameters[i].StackName = instance.StackName
		}
	}

	optionalParameters := instance.OptionalParameters
	if len(optionalParameters) > 0 {
		for i := range optionalParameters {
			optionalParameters[i].InstanceID = instance.ID
			optionalParameters[i].StackName = instance.StackName
		}
	}
}

func (s service) FindById(id uint) (*model.Instance, error) {
	return s.instanceRepository.FindById(id)
}

func (s service) Delete(token string, id uint) error {
	instanceWithParameters, err := s.FindWithDecryptedParametersById(id)
	if err != nil {
		return err
	}

	if instanceWithParameters.DeployLog != "" {
		group, err := s.userClient.FindGroupByName(token, instanceWithParameters.GroupName)
		if err != nil {
			return err
		}

		destroyCmd, err := s.helmfileService.Destroy(token, instanceWithParameters, group)
		if err != nil {
			return err
		}

		destroyLog, destroyErrorLog, err := s.kubernetesService.CommandExecutor(destroyCmd, group.ClusterConfiguration)
		log.Printf("Destroy log: %s\n", destroyLog)
		log.Printf("Destroy error log: %s\n", destroyErrorLog)
		if err != nil {
			return err
		}
	}

	return s.instanceRepository.Delete(id)
}

func (s service) Logs(instance *model.Instance, group *models.Group, selector string) (io.ReadCloser, error) {
	var read io.ReadCloser

	err := s.kubernetesService.Executor(group.ClusterConfiguration, func(client *kubernetes.Clientset) error {
		pod, err := s.getPod(client, instance, selector)
		if err != nil {
			return err
		}

		podLogOptions := v1.PodLogOptions{
			Follow: true,
		}

		readCloser, err := client.
			CoreV1().
			Pods(pod.Namespace).
			GetLogs(pod.Name, &podLogOptions).
			Stream(context.TODO())
		read = readCloser
		return err
	})

	return read, err
}

func (s service) getPod(client *kubernetes.Clientset, instance *model.Instance, selector string) (v1.Pod, error) {
	var labelSelector string
	if selector == "" {
		labelSelector = fmt.Sprintf("im-id=%d", instance.ID)
	} else {
		labelSelector = fmt.Sprintf("im-%s-id=%d", selector, instance.ID)
	}

	listOptions := metav1.ListOptions{
		LabelSelector: labelSelector,
	}

	podList, err := client.CoreV1().Pods("").List(context.TODO(), listOptions)
	if err != nil {
		return v1.Pod{}, err
	}

	if len(podList.Items) > 1 {
		return v1.Pod{}, fmt.Errorf("multiple pods found using the selector: %s", labelSelector)
	}

	return podList.Items[0], nil
}

func (s service) FindWithParametersById(id uint) (*model.Instance, error) {
	return s.instanceRepository.FindWithParametersById(id)
}

func (s service) FindWithDecryptedParametersById(id uint) (*model.Instance, error) {
	instance, err := s.instanceRepository.FindWithParametersById(id)
	if err != nil {
		return nil, err
	}

	err = s.decryptParameters(instance)
	if err != nil {
		return nil, err
	}

	return instance, nil
}

func (s service) FindByNameAndGroup(instance string, group string) (*model.Instance, error) {
	return s.instanceRepository.FindByNameAndGroup(instance, group)
}

func (s service) FindInstances(groups []*models.Group) ([]*model.Instance, error) {
	groupNames := make([]string, len(groups))
	for i, group := range groups {
		groupNames[i] = group.Name
	}

	instances, err := s.instanceRepository.FindByGroupNames(groupNames)
	if err != nil {
		return nil, err
	}
	return instances, nil
}

func (s service) encryptParameters(instance *model.Instance) (*model.Instance, error) {
	for i, parameter := range instance.RequiredParameters {
		value, err := encryptText(parameter.Value, s.config.InstanceParameterEncryptionKey)
		if err != nil {
			return nil, err
		}
		instance.RequiredParameters[i].Value = value
	}

	for i, parameter := range instance.OptionalParameters {
		value, err := encryptText(parameter.Value, s.config.InstanceParameterEncryptionKey)
		if err != nil {
			return nil, err
		}
		instance.OptionalParameters[i].Value = value
	}

	return instance, nil
}

func (s service) decryptParameters(instance *model.Instance) error {
	for i, parameter := range instance.RequiredParameters {
		value, err := decryptText(parameter.Value, s.config.InstanceParameterEncryptionKey)
		if err != nil {
			return err
		}
		instance.RequiredParameters[i].Value = value
	}

	for i, parameter := range instance.OptionalParameters {
		value, err := decryptText(parameter.Value, s.config.InstanceParameterEncryptionKey)
		if err != nil {
			return err
		}
		instance.OptionalParameters[i].Value = value
	}

	return nil
}<|MERGE_RESOLUTION|>--- conflicted
+++ resolved
@@ -19,13 +19,8 @@
 )
 
 type Service interface {
-<<<<<<< HEAD
 	LinkDeploy(token string, oldInstance, newInstance *model.Instance) error
-	Link(firstID, secondID uint, stackName string) error
-	Unlink(id uint) error
-=======
 	Restart(token string, id uint) error
->>>>>>> 13780713
 	Create(instance *model.Instance) (*model.Instance, error)
 	Deploy(token string, instance *model.Instance) error
 	FindById(id uint) (*model.Instance, error)
@@ -68,27 +63,17 @@
 	FindGroupByName(token string, name string) (*models.Group, error)
 }
 
-<<<<<<< HEAD
 func (s service) LinkDeploy(token string, oldInstance, newInstance *model.Instance) error {
-	err := s.Link(oldInstance.ID, newInstance.ID, newInstance.StackName)
-=======
-func (s service) Restart(token string, id uint) error {
-	instance, err := s.FindById(id)
->>>>>>> 13780713
-	if err != nil {
-		return err
-	}
-
-<<<<<<< HEAD
+	err := s.link(oldInstance.ID, newInstance.ID, newInstance.StackName)
+	if err != nil {
+		return err
+	}
+
 	oldStack, err := s.stackService.Find(oldInstance.StackName)
-=======
-	group, err := s.userClient.FindGroupByName(token, instance.GroupName)
->>>>>>> 13780713
-	if err != nil {
-		return err
-	}
-
-<<<<<<< HEAD
+	if err != nil {
+		return err
+	}
+
 	newStack, err := s.stackService.Find(newInstance.StackName)
 	if err != nil {
 		return err
@@ -160,7 +145,70 @@
 	return "", fmt.Errorf("unable to find value for parameter: %s", parameter)
 }
 
-func (s service) Link(firstID, secondID uint, stackName string) error {
+func (s service) Restart(token string, id uint) error {
+	instance, err := s.FindById(id)
+	if err != nil {
+		return err
+	}
+
+	group, err := s.userClient.FindGroupByName(token, instance.GroupName)
+	if err != nil {
+		return err
+	}
+
+	err = s.kubernetesService.Executor(group.ClusterConfiguration, func(client *kubernetes.Clientset) error {
+		deployments := client.AppsV1().Deployments(instance.GroupName)
+
+		labelSelector := fmt.Sprintf("app.kubernetes.io/instance=%s", instance.Name)
+		listOptions := metav1.ListOptions{LabelSelector: labelSelector}
+		deploymentList, err := deployments.List(context.TODO(), listOptions)
+		if err != nil {
+			return err
+		}
+
+		items := deploymentList.Items
+		if len(items) > 1 {
+			return fmt.Errorf("multiple deployments found using the selector: %q", labelSelector)
+		}
+		if len(items) < 1 {
+			return fmt.Errorf("no deployment found using the selector: %q", labelSelector)
+		}
+
+		name := items[0].Name
+
+		// Scale down
+		deployment, err := deployments.GetScale(context.TODO(), name, metav1.GetOptions{})
+		if err != nil {
+			return err
+		}
+
+		replicas := deployment.Spec.Replicas
+		deployment.Spec.Replicas = 0
+
+		_, err = deployments.UpdateScale(context.TODO(), name, deployment, metav1.UpdateOptions{})
+		if err != nil {
+			return err
+		}
+
+		// Scale up
+		updatedDeployment, err := deployments.GetScale(context.TODO(), name, metav1.GetOptions{})
+		if err != nil {
+			return err
+		}
+
+		updatedDeployment.Spec.Replicas = replicas
+		_, err = deployments.UpdateScale(context.TODO(), name, updatedDeployment, metav1.UpdateOptions{})
+		if err != nil {
+			return err
+		}
+
+		return nil
+	})
+
+	return err
+}
+
+func (s service) link(firstID, secondID uint, stackName string) error {
 	instance := &model.Instance{
 		Model: gorm.Model{ID: firstID},
 	}
@@ -171,63 +219,11 @@
 	return s.instanceRepository.Link(instance, secondInstance)
 }
 
-func (s service) Unlink(id uint) error {
+func (s service) unlink(id uint) error {
 	instance := &model.Instance{
 		Model: gorm.Model{ID: id},
 	}
 	return s.instanceRepository.Unlink(instance)
-=======
-	err = s.kubernetesService.Executor(group.ClusterConfiguration, func(client *kubernetes.Clientset) error {
-		deployments := client.AppsV1().Deployments(instance.GroupName)
-
-		labelSelector := fmt.Sprintf("app.kubernetes.io/instance=%s", instance.Name)
-		listOptions := metav1.ListOptions{LabelSelector: labelSelector}
-		deploymentList, err := deployments.List(context.TODO(), listOptions)
-		if err != nil {
-			return err
-		}
-
-		items := deploymentList.Items
-		if len(items) > 1 {
-			return fmt.Errorf("multiple deployments found using the selector: %q", labelSelector)
-		}
-		if len(items) < 1 {
-			return fmt.Errorf("no deployment found using the selector: %q", labelSelector)
-		}
-
-		name := items[0].Name
-
-		// Scale down
-		deployment, err := deployments.GetScale(context.TODO(), name, metav1.GetOptions{})
-		if err != nil {
-			return err
-		}
-
-		replicas := deployment.Spec.Replicas
-		deployment.Spec.Replicas = 0
-
-		_, err = deployments.UpdateScale(context.TODO(), name, deployment, metav1.UpdateOptions{})
-		if err != nil {
-			return err
-		}
-
-		// Scale up
-		updatedDeployment, err := deployments.GetScale(context.TODO(), name, metav1.GetOptions{})
-		if err != nil {
-			return err
-		}
-
-		updatedDeployment.Spec.Replicas = replicas
-		_, err = deployments.UpdateScale(context.TODO(), name, updatedDeployment, metav1.UpdateOptions{})
-		if err != nil {
-			return err
-		}
-
-		return nil
-	})
-
-	return err
->>>>>>> 13780713
 }
 
 func (s service) Create(instance *model.Instance) (*model.Instance, error) {
@@ -318,6 +314,11 @@
 }
 
 func (s service) Delete(token string, id uint) error {
+	err := s.unlink(id)
+	if err != nil {
+		return err
+	}
+
 	instanceWithParameters, err := s.FindWithDecryptedParametersById(id)
 	if err != nil {
 		return err
