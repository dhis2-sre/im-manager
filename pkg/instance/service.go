package instance

import (
	"context"
	"fmt"
	"io"
	"log"

<<<<<<< HEAD
	"github.com/dhis2-sre/im-manager/internal/apperror"
=======
>>>>>>> e05feacb
	"github.com/dhis2-sre/im-manager/pkg/stack"

	"gorm.io/gorm"

	"github.com/dhis2-sre/im-manager/pkg/config"
	"github.com/dhis2-sre/im-manager/pkg/model"
	"github.com/dhis2-sre/im-user/swagger/sdk/models"
	v1 "k8s.io/api/core/v1"
	metav1 "k8s.io/apimachinery/pkg/apis/meta/v1"
	"k8s.io/client-go/kubernetes"
)

type Service interface {
	LinkDeploy(token string, oldInstance, newInstance *model.Instance) error
	Link(firstID, secondID uint, stackName string) error
	Unlink(id uint) error
	Create(instance *model.Instance) (*model.Instance, error)
	Deploy(token string, instance *model.Instance) error
	FindById(id uint) (*model.Instance, error)
	Delete(token string, id uint) error
	Logs(instance *model.Instance, group *models.Group, selector string) (io.ReadCloser, error)
	FindWithParametersById(id uint) (*model.Instance, error)
	FindWithDecryptedParametersById(id uint) (*model.Instance, error)
	FindByNameAndGroup(instance string, group string) (*model.Instance, error)
	FindInstances(groups []*models.Group) ([]*model.Instance, error)
}

type service struct {
	config             config.Config
	instanceRepository Repository
	userClient         userClientService
	stackService       stack.Service
	helmfileService    HelmfileService
	kubernetesService  KubernetesService
}

func NewService(
	config config.Config,
	instanceRepository Repository,
	userClient userClientService,
	stackService stack.Service,
	kubernetesService KubernetesService,
	helmfileService HelmfileService,
) *service {
	return &service{
		config,
		instanceRepository,
		userClient,
		stackService,
		helmfileService,
		kubernetesService,
	}
}

type userClientService interface {
	FindGroupByName(token string, name string) (*models.Group, error)
}

func (s service) LinkDeploy(token string, oldInstance, newInstance *model.Instance) error {
	err := s.Link(oldInstance.ID, newInstance.ID, newInstance.StackName)
	if err != nil {
		return err
	}

	oldStack, err := s.stackService.Find(oldInstance.StackName)
	if err != nil {
		return err
	}

	newStack, err := s.stackService.Find(newInstance.StackName)
	if err != nil {
		return err
	}

	// Consumed required parameters
<<<<<<< HEAD
	for _, v := range newStack.RequiredParameters {
		if v.Consumed && v.Name != newStack.HostnameVariable {
			parameter, err := oldInstance.FindRequiredParameter(v.Name)
=======
	for _, parameter := range newStack.RequiredParameters {
		if parameter.Consumed && parameter.Name != newStack.HostnameVariable {
			value, err := s.findParameterValue(parameter.Name, oldInstance, oldStack)
			log.Println(parameter.Name, value)
>>>>>>> e05feacb
			if err != nil {
				return err
			}
			parameterRequest := model.InstanceRequiredParameter{
<<<<<<< HEAD
				StackRequiredParameterID: v.Name,
				Value:                    parameter.Value,
=======
				StackRequiredParameterID: parameter.Name,
				Value:                    value,
>>>>>>> e05feacb
			}
			newInstance.RequiredParameters = append(newInstance.RequiredParameters, parameterRequest)
		}
	}

	// Consumed optional parameters
<<<<<<< HEAD
	for _, v := range newStack.OptionalParameters {
		if v.Consumed && v.Name != newStack.HostnameVariable {
			parameter, err := oldInstance.FindOptionalParameter(v.Name)
			if err != nil {
				// TODO: Better error handling
				stackParameter, serr := oldStack.FindOptionalParameter(v.Name)
				if serr != nil {
					// TODO: don't use apperror here
					notFound := apperror.NewNotFound("optional stack parameter", v.Name)
					return notFound
				}
				parameter.Value = stackParameter.DefaultValue
			}
			parameterRequest := model.InstanceOptionalParameter{
				StackOptionalParameterID: v.Name,
				Value:                    parameter.Value,
=======
	for _, parameter := range newStack.OptionalParameters {
		if parameter.Consumed && parameter.Name != newStack.HostnameVariable {
			value, err := s.findParameterValue(parameter.Name, oldInstance, oldStack)
			if err != nil {
				return err
			}
			parameterRequest := model.InstanceOptionalParameter{
				StackOptionalParameterID: parameter.Name,
				Value:                    value,
>>>>>>> e05feacb
			}
			newInstance.OptionalParameters = append(newInstance.OptionalParameters, parameterRequest)
		}
	}

	// Hostname parameter
	if newStack.HostnameVariable != "" {
		hostnameParameter := model.InstanceRequiredParameter{
			StackRequiredParameterID: newStack.HostnameVariable,
			Value:                    fmt.Sprintf(oldStack.HostnamePattern, oldInstance.Name, oldInstance.GroupName),
		}
		newInstance.RequiredParameters = append(newInstance.RequiredParameters, hostnameParameter)
	}

	err = s.Deploy(token, newInstance)
	if err != nil {
		return err
	}

	return nil
}

<<<<<<< HEAD
=======
func (s service) findParameterValue(parameter string, oldInstance *model.Instance, oldStack *model.Stack) (string, error) {
	requiredParameter, err := oldInstance.FindRequiredParameter(parameter)
	if err == nil {
		return requiredParameter.Value, nil
	}

	optionalParameter, err := oldInstance.FindOptionalParameter(parameter)
	if err == nil {
		return optionalParameter.Value, nil
	}

	stackOptionalParameter, err := oldStack.FindOptionalParameter(parameter)
	if err == nil {
		return stackOptionalParameter.DefaultValue, nil
	}

	return "", fmt.Errorf("unable to find value for parameter: %s", parameter)
}

>>>>>>> e05feacb
func (s service) Link(firstID, secondID uint, stackName string) error {
	instance := &model.Instance{
		Model: gorm.Model{ID: firstID},
	}
	secondInstance := &model.Instance{
		Model:     gorm.Model{ID: secondID},
		StackName: stackName,
	}
	return s.instanceRepository.Link(instance, secondInstance)
}

func (s service) Unlink(id uint) error {
	instance := &model.Instance{
		Model: gorm.Model{ID: id},
	}
	return s.instanceRepository.Unlink(instance)
}

func (s service) Create(instance *model.Instance) (*model.Instance, error) {
	err := s.instanceRepository.Create(instance)
	if err != nil {
		return nil, err
	}

	instanceWithParameters, err := s.instanceRepository.FindWithParametersById(instance.ID)
	if err != nil {
		return nil, err
	}

	return instanceWithParameters, nil
}

func (s service) Deploy(accessToken string, instance *model.Instance) error {
	enrichParameters(instance)

	encryptInstance, err := s.encryptParameters(instance)
	if err != nil {
		return err
	}

	err = s.instanceRepository.Save(encryptInstance)
	if err != nil {
		return err
	}

	instanceWithParameters, err := s.FindWithDecryptedParametersById(encryptInstance.ID)
	if err != nil {
		return err
	}

	group, err := s.userClient.FindGroupByName(accessToken, instance.GroupName)
	if err != nil {
		return err
	}

	syncCmd, err := s.helmfileService.Sync(accessToken, instanceWithParameters, group)
	if err != nil {
		return err
	}

	deployLog, deployErrorLog, err := s.kubernetesService.CommandExecutor(syncCmd, group.ClusterConfiguration)
	log.Printf("Deploy log: %s\n", deployLog)
	log.Printf("Deploy error log: %s\n", deployErrorLog)
	/* TODO: return error log if relevant
	if len(deployErrorLog) > 0 {
		return errors.New(string(deployErrorLog))
	}
	*/
	if err != nil {
		return err
	}

	err = s.instanceRepository.SaveDeployLog(instanceWithParameters, string(deployLog))
	instance.DeployLog = string(deployLog)
	if err != nil {
		// TODO
		log.Printf("Store error log: %s", deployErrorLog)
		return err
	}

	return nil
}

func enrichParameters(instance *model.Instance) {
	requiredParameters := instance.RequiredParameters
	if len(requiredParameters) > 0 {
		for i := range requiredParameters {
			requiredParameters[i].InstanceID = instance.ID
			requiredParameters[i].StackName = instance.StackName
		}
	}

	optionalParameters := instance.OptionalParameters
	if len(optionalParameters) > 0 {
		for i := range optionalParameters {
			optionalParameters[i].InstanceID = instance.ID
			optionalParameters[i].StackName = instance.StackName
		}
	}
}

func (s service) FindById(id uint) (*model.Instance, error) {
	return s.instanceRepository.FindById(id)
}

func (s service) Delete(token string, id uint) error {
	instanceWithParameters, err := s.FindWithDecryptedParametersById(id)
	if err != nil {
		return err
	}

	if instanceWithParameters.DeployLog != "" {
		group, err := s.userClient.FindGroupByName(token, instanceWithParameters.GroupName)
		if err != nil {
			return err
		}

		destroyCmd, err := s.helmfileService.Destroy(token, instanceWithParameters, group)
		if err != nil {
			return err
		}

		destroyLog, destroyErrorLog, err := s.kubernetesService.CommandExecutor(destroyCmd, group.ClusterConfiguration)
		log.Printf("Destroy log: %s\n", destroyLog)
		log.Printf("Destroy error log: %s\n", destroyErrorLog)
		if err != nil {
			return err
		}
	}

	return s.instanceRepository.Delete(id)
}

func (s service) Logs(instance *model.Instance, group *models.Group, selector string) (io.ReadCloser, error) {
	var read io.ReadCloser

	err := s.kubernetesService.Executor(group.ClusterConfiguration, func(client *kubernetes.Clientset) error {
		pod, err := s.getPod(client, instance, selector)
		if err != nil {
			return err
		}

		podLogOptions := v1.PodLogOptions{
			Follow: true,
		}

		readCloser, err := client.
			CoreV1().
			Pods(pod.Namespace).
			GetLogs(pod.Name, &podLogOptions).
			Stream(context.TODO())
		read = readCloser
		return err
	})

	return read, err
}

func (s service) getPod(client *kubernetes.Clientset, instance *model.Instance, selector string) (v1.Pod, error) {
	var labelSelector string
	if selector == "" {
		labelSelector = fmt.Sprintf("im-id=%d", instance.ID)
	} else {
		labelSelector = fmt.Sprintf("im-%s-id=%d", selector, instance.ID)
	}

	listOptions := metav1.ListOptions{
		LabelSelector: labelSelector,
	}

	podList, err := client.CoreV1().Pods("").List(context.TODO(), listOptions)
	if err != nil {
		return v1.Pod{}, err
	}

	if len(podList.Items) > 1 {
		return v1.Pod{}, fmt.Errorf("multiple pods found using the selector: %s", labelSelector)
	}

	return podList.Items[0], nil
}

func (s service) FindWithParametersById(id uint) (*model.Instance, error) {
	return s.instanceRepository.FindWithParametersById(id)
}

func (s service) FindWithDecryptedParametersById(id uint) (*model.Instance, error) {
	instance, err := s.instanceRepository.FindWithParametersById(id)
	if err != nil {
		return nil, err
	}

	err = s.decryptParameters(instance)
	if err != nil {
		return nil, err
	}

	return instance, nil
}

func (s service) FindByNameAndGroup(instance string, group string) (*model.Instance, error) {
	return s.instanceRepository.FindByNameAndGroup(instance, group)
}

func (s service) FindInstances(groups []*models.Group) ([]*model.Instance, error) {
	groupNames := make([]string, len(groups))
	for i, group := range groups {
		groupNames[i] = group.Name
	}

	instances, err := s.instanceRepository.FindByGroupNames(groupNames)
	if err != nil {
		return nil, err
	}
	return instances, nil
}

func (s service) encryptParameters(instance *model.Instance) (*model.Instance, error) {
	for i, parameter := range instance.RequiredParameters {
		value, err := encryptText(parameter.Value, s.config.InstanceParameterEncryptionKey)
		if err != nil {
			return nil, err
		}
		instance.RequiredParameters[i].Value = value
	}

	for i, parameter := range instance.OptionalParameters {
		value, err := encryptText(parameter.Value, s.config.InstanceParameterEncryptionKey)
		if err != nil {
			return nil, err
		}
		instance.OptionalParameters[i].Value = value
	}

	return instance, nil
}

func (s service) decryptParameters(instance *model.Instance) error {
	for i, parameter := range instance.RequiredParameters {
		value, err := decryptText(parameter.Value, s.config.InstanceParameterEncryptionKey)
		if err != nil {
			return err
		}
		instance.RequiredParameters[i].Value = value
	}

	for i, parameter := range instance.OptionalParameters {
		value, err := decryptText(parameter.Value, s.config.InstanceParameterEncryptionKey)
		if err != nil {
			return err
		}
		instance.OptionalParameters[i].Value = value
	}

	return nil
}<|MERGE_RESOLUTION|>--- conflicted
+++ resolved
@@ -6,10 +6,6 @@
 	"io"
 	"log"
 
-<<<<<<< HEAD
-	"github.com/dhis2-sre/im-manager/internal/apperror"
-=======
->>>>>>> e05feacb
 	"github.com/dhis2-sre/im-manager/pkg/stack"
 
 	"gorm.io/gorm"
@@ -85,51 +81,21 @@
 	}
 
 	// Consumed required parameters
-<<<<<<< HEAD
-	for _, v := range newStack.RequiredParameters {
-		if v.Consumed && v.Name != newStack.HostnameVariable {
-			parameter, err := oldInstance.FindRequiredParameter(v.Name)
-=======
 	for _, parameter := range newStack.RequiredParameters {
 		if parameter.Consumed && parameter.Name != newStack.HostnameVariable {
 			value, err := s.findParameterValue(parameter.Name, oldInstance, oldStack)
-			log.Println(parameter.Name, value)
->>>>>>> e05feacb
 			if err != nil {
 				return err
 			}
 			parameterRequest := model.InstanceRequiredParameter{
-<<<<<<< HEAD
-				StackRequiredParameterID: v.Name,
-				Value:                    parameter.Value,
-=======
 				StackRequiredParameterID: parameter.Name,
 				Value:                    value,
->>>>>>> e05feacb
 			}
 			newInstance.RequiredParameters = append(newInstance.RequiredParameters, parameterRequest)
 		}
 	}
 
 	// Consumed optional parameters
-<<<<<<< HEAD
-	for _, v := range newStack.OptionalParameters {
-		if v.Consumed && v.Name != newStack.HostnameVariable {
-			parameter, err := oldInstance.FindOptionalParameter(v.Name)
-			if err != nil {
-				// TODO: Better error handling
-				stackParameter, serr := oldStack.FindOptionalParameter(v.Name)
-				if serr != nil {
-					// TODO: don't use apperror here
-					notFound := apperror.NewNotFound("optional stack parameter", v.Name)
-					return notFound
-				}
-				parameter.Value = stackParameter.DefaultValue
-			}
-			parameterRequest := model.InstanceOptionalParameter{
-				StackOptionalParameterID: v.Name,
-				Value:                    parameter.Value,
-=======
 	for _, parameter := range newStack.OptionalParameters {
 		if parameter.Consumed && parameter.Name != newStack.HostnameVariable {
 			value, err := s.findParameterValue(parameter.Name, oldInstance, oldStack)
@@ -139,7 +105,6 @@
 			parameterRequest := model.InstanceOptionalParameter{
 				StackOptionalParameterID: parameter.Name,
 				Value:                    value,
->>>>>>> e05feacb
 			}
 			newInstance.OptionalParameters = append(newInstance.OptionalParameters, parameterRequest)
 		}
@@ -162,8 +127,6 @@
 	return nil
 }
 
-<<<<<<< HEAD
-=======
 func (s service) findParameterValue(parameter string, oldInstance *model.Instance, oldStack *model.Stack) (string, error) {
 	requiredParameter, err := oldInstance.FindRequiredParameter(parameter)
 	if err == nil {
@@ -183,7 +146,6 @@
 	return "", fmt.Errorf("unable to find value for parameter: %s", parameter)
 }
 
->>>>>>> e05feacb
 func (s service) Link(firstID, secondID uint, stackName string) error {
 	instance := &model.Instance{
 		Model: gorm.Model{ID: firstID},
