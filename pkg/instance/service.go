package instance

import (
	"errors"
	"fmt"
	"io"
	"log"
	"os/exec"

	"github.com/dhis2-sre/im-manager/internal/errdef"

	"github.com/dhis2-sre/im-manager/pkg/stack"

	"github.com/dhis2-sre/im-manager/pkg/model"
)

//goland:noinspection GoExportedFuncWithUnexportedType
func NewService(
	instanceRepository Repository,
	groupService groupService,
	stackService stack.Service,
	helmfileService helmfile,
) *service {
<<<<<<< HEAD
	return &service{config, instanceRepository, groupService, stackService, helmfileService}
=======
	return &service{
		instanceRepository,
		groupService,
		stackService,
		helmfileService,
	}
>>>>>>> 1b06e2a3
}

type Repository interface {
	SaveDeployment(deployment *model.Deployment) error
	FindDeploymentById(id uint) (*model.Deployment, error)
	SaveInstance(instance *model.DeploymentInstance) error
	Link(firstInstance, secondInstance *model.Instance) error
	Unlink(instance *model.Instance) error
	Save(instance *model.Instance) error
	FindById(id uint) (*model.Instance, error)
	FindByIdDecrypted(id uint) (*model.Instance, error)
	FindByNameAndGroup(instance string, group string) (*model.Instance, error)
	FindByGroups(groups []model.Group, presets bool) ([]GroupsWithInstances, error)
	FindPublicInstances() ([]GroupsWithInstances, error)
	SaveDeployLog(instance *model.Instance, log string) error
	Delete(id uint) error
}

type groupService interface {
	Find(name string) (*model.Group, error)
}

type helmfile interface {
	sync(token string, instance *model.Instance, group *model.Group) (*exec.Cmd, error)
	destroy(instance *model.Instance, group *model.Group) (*exec.Cmd, error)
}

type service struct {
	instanceRepository Repository
	groupService       groupService
	stackService       stack.Service
	helmfileService    helmfile
}

func (s service) SaveDeployment(deployment *model.Deployment) error {
	return s.instanceRepository.SaveDeployment(deployment)
}

func (s service) FindDeploymentById(id uint) (*model.Deployment, error) {
	return s.instanceRepository.FindDeploymentById(id)
}

func (s service) SaveInstance(instance *model.DeploymentInstance) error {
	deployment, err := s.instanceRepository.FindDeploymentById(instance.DeploymentID)
	if err != nil {
		return err
	}

	deployment.Instances = append(deployment.Instances, instance)
	err = s.validateDeployment(deployment)
	if err != nil {
		return err
	}

	return s.instanceRepository.SaveInstance(instance)
}

func (s service) validateDeployment(deployment *model.Deployment) error {
	stacks, err := s.collectStacks(deployment)
	if err != nil {
		return err
	}

	err = stack.ValidateNoCycles(stacks)
	if err != nil {
		return err
	}

	err = stack.ValidateConsumedParameters(stacks)
	if err != nil {
		return err
	}

	return nil
}

func (s service) collectStacks(deployment *model.Deployment) ([]model.Stack, error) {
	stacks := make([]model.Stack, len(deployment.Instances))
	for i, instance := range deployment.Instances {
		stack, err := s.stackService.Find(instance.StackName)
		if err != nil {
			return nil, err
		}
		stacks[i] = *stack
	}
	return stacks, nil
}

func (s service) ConsumeParameters(source, destination *model.Instance) error {
	sourceStack, err := s.stackService.Find(source.StackName)
	if err != nil {
		return fmt.Errorf("error finding stack %q of source instance: %w", source.StackName, err)
	}

	destinationStack, err := s.stackService.Find(destination.StackName)
	if err != nil {
		return fmt.Errorf("error finding stack %q of destination instance: %w", destination.StackName, err)
	}

	// Consumed parameters
	for name, parameter := range destinationStack.Parameters {
		if (parameter.Consumed || source.Preset) && name != destinationStack.HostnameVariable {
			value, err := s.findParameterValue(name, source, sourceStack)
			if err != nil {
				return err
			}
			parameterRequest := model.InstanceParameter{
				Name:  name,
				Value: value,
			}
			destination.Parameters = append(destination.Parameters, parameterRequest)
		}
	}

	// Hostname parameter
	if !source.Preset && destinationStack.HostnameVariable != "" {
		hostnameParameter := model.InstanceParameter{
			Name:  destinationStack.HostnameVariable,
			Value: fmt.Sprintf(sourceStack.HostnamePattern, source.Name, source.GroupName),
		}
		destination.Parameters = append(destination.Parameters, hostnameParameter)
	}

	return nil
}

func (s service) findParameterValue(parameter string, sourceInstance *model.Instance, sourceStack *model.Stack) (string, error) {
	instanceParameter, err := sourceInstance.FindParameter(parameter)
	if err == nil {
		return instanceParameter.Value, nil
	}

	stackParameter, ok := sourceStack.Parameters[parameter]
	if !ok {
		return "", fmt.Errorf("unable to find value for parameter: %s", parameter)
	}

	return *stackParameter.DefaultValue, nil
}

func (s service) Pause(instance *model.Instance) error {
	group, err := s.groupService.Find(instance.GroupName)
	if err != nil {
		return err
	}

	ks, err := NewKubernetesService(group.ClusterConfiguration)
	if err != nil {
		return err
	}

	return ks.pause(instance)
}

func (s service) Resume(instance *model.Instance) error {
	group, err := s.groupService.Find(instance.GroupName)
	if err != nil {
		return err
	}

	ks, err := NewKubernetesService(group.ClusterConfiguration)
	if err != nil {
		return err
	}

	return ks.resume(instance)
}

func (s service) Restart(instance *model.Instance, typeSelector string) error {
	group, err := s.groupService.Find(instance.GroupName)
	if err != nil {
		return err
	}

	ks, err := NewKubernetesService(group.ClusterConfiguration)
	if err != nil {
		return err
	}

	return ks.restart(instance, typeSelector)
}

func (s service) Link(source, destination *model.Instance) error {
	return s.instanceRepository.Link(source, destination)
}

func (s service) unlink(id uint) error {
	instance := &model.Instance{
		ID: id,
	}
	return s.instanceRepository.Unlink(instance)
}

func (s service) Save(instance *model.Instance) error {
	instanceStack, err := s.stackService.Find(instance.StackName)
	if err != nil {
		return err
	}

	err = validateParameters(instanceStack, instance)
	if err != nil {
		return err
	}

	return s.instanceRepository.Save(instance)
}

func validateParameters(stack *model.Stack, instance *model.Instance) error {
	var errs []error
	for _, parameter := range instance.Parameters {
		stackParameter, ok := stack.Parameters[parameter.Name]
		if !ok {
			errs = append(errs, fmt.Errorf("parameter %q: is not a stack parameter", parameter.Name))
			continue
		}

		if stackParameter.Validator == nil {
			continue
		}
		err := stackParameter.Validator(parameter.Value)
		if err != nil {
			errs = append(errs, fmt.Errorf("parameter %q: %v", parameter.Name, err))
		}
	}

	if errs != nil {
		return errdef.NewBadRequest("invalid parameter(s): %v", errors.Join(errs...))
	}

	return nil
}

func (s service) Deploy(token string, instance *model.Instance) error {
	group, err := s.groupService.Find(instance.GroupName)
	if err != nil {
		return err
	}

	syncCmd, err := s.helmfileService.sync(token, instance, group)
	if err != nil {
		return err
	}

	deployLog, deployErrorLog, err := commandExecutor(syncCmd, group.ClusterConfiguration)
	log.Printf("Deploy log: %s\n", deployLog)
	log.Printf("Deploy error log: %s\n", deployErrorLog)
	/* TODO: return error log if relevant
	if len(deployErrorLog) > 0 {
		return errors.New(string(deployErrorLog))
	}
	*/
	if err != nil {
		return err
	}

	// TODO: Encrypt before saving? Yes...
	err = s.instanceRepository.SaveDeployLog(instance, string(deployLog))
	instance.DeployLog = string(deployLog)
	if err != nil {
		// TODO
		log.Printf("Store error log: %s", deployErrorLog)
		return err
	}

	return nil
}

func (s service) Delete(id uint) error {
	err := s.unlink(id)
	if err != nil {
		return err
	}

	instance, err := s.FindByIdDecrypted(id)
	if err != nil {
		return err
	}

	err = s.destroy(instance)
	if err != nil {
		return err
	}

	return s.instanceRepository.Delete(id)
}

func (s service) Logs(instance *model.Instance, group *model.Group, typeSelector string) (io.ReadCloser, error) {
	ks, err := NewKubernetesService(group.ClusterConfiguration)
	if err != nil {
		return nil, err
	}

	return ks.getLogs(instance, typeSelector)
}

func (s service) FindById(id uint) (*model.Instance, error) {
	return s.instanceRepository.FindById(id)
}

func (s service) FindByIdDecrypted(id uint) (*model.Instance, error) {
	return s.instanceRepository.FindByIdDecrypted(id)
}

func (s service) FindByNameAndGroup(instance string, group string) (*model.Instance, error) {
	return s.instanceRepository.FindByNameAndGroup(instance, group)
}

func (s service) FindInstances(user *model.User, presets bool) ([]GroupsWithInstances, error) {
	groups := append(user.Groups, user.AdminGroups...) //nolint:gocritic

	instances, err := s.instanceRepository.FindByGroups(groups, presets)
	if err != nil {
		return nil, err
	}

	return instances, err
}

func (s service) FindPublicInstances() ([]GroupsWithInstances, error) {
	return s.instanceRepository.FindPublicInstances()
}

func (s service) Reset(token string, instance *model.Instance) error {
	err := s.destroy(instance)
	if err != nil {
		return err
	}

	return s.Deploy(token, instance)
}

func (s service) destroy(instance *model.Instance) error {
	if instance.DeployLog != "" {
		group, err := s.groupService.Find(instance.GroupName)
		if err != nil {
			return err
		}

		destroyCmd, err := s.helmfileService.destroy(instance, group)
		if err != nil {
			return err
		}

		destroyLog, destroyErrorLog, err := commandExecutor(destroyCmd, group.ClusterConfiguration)
		log.Printf("Destroy log: %s\n", destroyLog)
		log.Printf("Destroy error log: %s\n", destroyErrorLog)
		if err != nil {
			return err
		}

		ks, err := NewKubernetesService(group.ClusterConfiguration)
		if err != nil {
			return err
		}

		err = ks.deletePersistentVolumeClaim(instance)
		if err != nil {
			return err
		}
	}
	return nil
}<|MERGE_RESOLUTION|>--- conflicted
+++ resolved
@@ -21,17 +21,12 @@
 	stackService stack.Service,
 	helmfileService helmfile,
 ) *service {
-<<<<<<< HEAD
-	return &service{config, instanceRepository, groupService, stackService, helmfileService}
-=======
 	return &service{
 		instanceRepository,
 		groupService,
 		stackService,
 		helmfileService,
 	}
->>>>>>> 1b06e2a3
-}
 
 type Repository interface {
 	SaveDeployment(deployment *model.Deployment) error
