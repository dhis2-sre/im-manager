--- conflicted
+++ resolved
@@ -255,11 +255,11 @@
 	group *model.Group
 }
 
-<<<<<<< HEAD
+func (gs groupService) FindByGroupNames(groupNames []string) ([]model.Group, error) {
+	panic("implement me")
+}
+
 func (gs groupService) FindAll(user *model.User, deployable bool) ([]model.Group, error) {
-=======
-func (gs groupService) FindByGroupNames(groupNames []string) ([]model.Group, error) {
->>>>>>> 46f2d837
 	panic("implement me")
 }
 
