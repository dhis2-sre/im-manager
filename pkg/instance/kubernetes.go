--- conflicted
+++ resolved
@@ -312,45 +312,6 @@
 	return nil
 }
 
-<<<<<<< HEAD
-func (ks kubernetesService) deletePersistentVolumeClaim(instance *model.Instance) error {
-	// TODO: This should be stack metadata
-	labelMap := map[string][]string{
-		"dhis2":    {"app.kubernetes.io/instance=%s-database", "app.kubernetes.io/instance=%s-redis"},
-		"dhis2-db": {"app.kubernetes.io/instance=%s-database"},
-	}
-
-	labelPatterns := labelMap[instance.StackName]
-	if labelPatterns == nil {
-		return nil
-	}
-
-	pvcs := ks.client.CoreV1().PersistentVolumeClaims(instance.GroupName)
-
-	for _, pattern := range labelPatterns {
-		selector := fmt.Sprintf(pattern, instance.Name)
-		listOptions := metav1.ListOptions{LabelSelector: selector}
-		list, err := pvcs.List(context.TODO(), listOptions)
-		if err != nil {
-			return fmt.Errorf("error finding pvcs using selector %q: %v", selector, err)
-		}
-
-		if len(list.Items) > 1 {
-			return fmt.Errorf("multiple pvcs found using the selector: %q", selector)
-		}
-
-		if len(list.Items) == 1 {
-			name := list.Items[0].Name
-			err := pvcs.Delete(context.TODO(), name, metav1.DeleteOptions{})
-			if err != nil {
-				return fmt.Errorf("failed to delete pvc: %v", err)
-			}
-		}
-	}
-
-	return nil
-}
-
 func (ks kubernetesService) watch(group string) (<-chan watch.Event, error) {
 	options := metav1.ListOptions{
 		LabelSelector: "im=true",
@@ -363,10 +324,7 @@
 	return w.ResultChan(), nil
 }
 
-func (ks kubernetesService) scale(instance *model.Instance, replicas uint) error {
-=======
 func (ks kubernetesService) scale(instance *model.DeploymentInstance, replicas uint) error {
->>>>>>> 46f2d837
 	labelSelector := fmt.Sprintf("im-id=%d", instance.ID)
 	listOptions := metav1.ListOptions{LabelSelector: labelSelector}
 
