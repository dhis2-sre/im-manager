--- conflicted
+++ resolved
@@ -5,7 +5,6 @@
 	"context"
 	"fmt"
 	"io"
-	"log"
 	"os"
 	"os/exec"
 	"strings"
@@ -256,15 +255,8 @@
 		name := fmt.Sprintf(pattern, instance.Name)
 		err := pvcs.Delete(context.TODO(), name, metav1.DeleteOptions{})
 		if err != nil {
-<<<<<<< HEAD
-			log.Printf("failed to delete pvc %d: %v", instance.ID, err)
-			continue
-		}
-		log.Printf("successfully deleted pvc %q", name)
-=======
 			return fmt.Errorf("failed to delete pvc: %v", err)
 		}
->>>>>>> 31539cd1
 	}
 
 	return nil
