--- conflicted
+++ resolved
@@ -2,7 +2,6 @@
 
 import (
 	"crypto/rsa"
-	"encoding/json"
 	"errors"
 	"log"
 	"net/http"
@@ -80,34 +79,12 @@
 		jwt.WithHeaderKey("Authorization"),
 		jwt.WithCookieKey("accessToken"),
 		jwt.WithCookieKey("refreshToken"),
-<<<<<<< HEAD
-=======
 		jwt.WithTypedClaim("user", model.User{}),
->>>>>>> f08befe0
 	)
 	if err != nil {
 		return nil, err
 	}
 
-<<<<<<< HEAD
-	return extractUser(token)
-}
-
-func extractUser(token jwt.Token) (*model.User, error) {
-	userData, ok := token.Get("user")
-	if !ok {
-		return nil, errors.New("user not found in claims")
-	}
-
-	bytes, err := json.Marshal(userData)
-	if err != nil {
-		return nil, err
-	}
-
-	user := &model.User{}
-	err = json.Unmarshal(bytes, user)
-	return user, err
-=======
 	userData, ok := token.Get("user")
 	if !ok {
 		return nil, errors.New("user not found in claims")
@@ -119,5 +96,4 @@
 	}
 
 	return &user, nil
->>>>>>> f08befe0
 }