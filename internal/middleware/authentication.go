--- conflicted
+++ resolved
@@ -53,53 +53,10 @@
 	_ = c.AbortWithError(http.StatusUnauthorized, e)
 }
 
-func (m AuthenticationMiddleware) QueryStringAuthentication(c *gin.Context) {
-	token, ok := c.GetQuery("token")
-	if !ok {
-		_ = c.Error(errdef.NewUnauthorized("token missing"))
-		c.Abort()
-		return
-	}
-
-	user, err := parseToken(token, m.publicKey)
-	if err != nil {
-		log.Printf("token not valid: %v", err)
-		_ = c.Error(errdef.NewUnauthorized("token not valid"))
-		c.Abort()
-		return
-	}
-
-	// Extra precaution to ensure that no errors has occurred, and it's safe to call c.Next()
-	if len(c.Errors.Errors()) > 0 {
-		c.Abort()
-		return
-	} else {
-		c.Set("user", user)
-		c.Next()
-	}
-}
-
-func parseToken(token string, key *rsa.PublicKey) (*model.User, error) {
-	parsedToken, err := jwt.Parse(
-		[]byte(token),
-		jwt.WithValidate(true),
-		jwt.WithVerify(jwa.RS256, key),
-	)
-	if err != nil {
-		return nil, err
-	}
-
-	return extractUser(parsedToken)
-}
-
 func (m AuthenticationMiddleware) TokenAuthentication(c *gin.Context) {
 	user, err := parseRequest(c.Request, m.publicKey)
 	if err != nil {
-<<<<<<< HEAD
-		log.Printf("token not valid: %v", err)
-=======
 		log.Println("token not valid:", err)
->>>>>>> 46f2d837
 		_ = c.Error(errdef.NewUnauthorized("token not valid"))
 		c.Abort()
 		return
@@ -128,41 +85,14 @@
 		return nil, err
 	}
 
-	return extractUser(token)
-}
-
-func extractUser(token jwt.Token) (*model.User, error) {
 	userData, ok := token.Get("user")
 	if !ok {
 		return nil, errors.New("user not found in claims")
 	}
 
-<<<<<<< HEAD
-	userMap, ok := userData.(map[string]any)
-	if !ok {
-		return nil, errors.New("failed to parse user data")
-	}
-
-	id, ok := userMap["id"].(float64)
-	if !ok {
-		return nil, errors.New("failed to extract user id")
-	}
-
-	email, ok := userMap["email"].(string)
-	if !ok {
-		return nil, errors.New("failed to extract user email")
-	}
-
-	user := &model.User{
-		ID:          uint(id),
-		Email:       email,
-		Groups:      extractGroups("groups", userMap),
-		AdminGroups: extractGroups("adminGroups", userMap),
-=======
 	user, ok := userData.(model.User)
 	if !ok {
 		return nil, errors.New("unable to convert claim to user")
->>>>>>> 46f2d837
 	}
 
 	return &user, nil
