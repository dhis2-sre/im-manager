--- conflicted
+++ resolved
@@ -1,13 +1,9 @@
 package server
 
 import (
-<<<<<<< HEAD
-	"log"
-=======
 	"log/slog"
 
 	sloggin "github.com/samber/slog-gin"
->>>>>>> f08befe0
 
 	"github.com/dhis2-sre/im-manager/internal/middleware"
 	"github.com/dhis2-sre/im-manager/pkg/health"
@@ -16,16 +12,6 @@
 	redocMiddleware "github.com/go-openapi/runtime/middleware"
 )
 
-<<<<<<< HEAD
-func GetEngine(basePath string, allowedOrigin string) *gin.Engine {
-	r := gin.Default()
-
-	corsConfig := cors.DefaultConfig()
-	// TODO: Allow multiple origins?
-	// Without specifying origin, secure cookies won't work
-	log.Println("Allowed origin:", allowedOrigin)
-	corsConfig.AllowOrigins = []string{allowedOrigin, "http://localhost:5173", "http://localhost:3000"}
-=======
 func GetEngine(logger *slog.Logger, basePath string, allowedOrigins []string) *gin.Engine {
 	r := gin.New()
 	r.Use(gin.Recovery())
@@ -34,7 +20,6 @@
 	corsConfig := cors.DefaultConfig()
 	// Without specifying origins, secure cookies won't work
 	corsConfig.AllowOrigins = allowedOrigins
->>>>>>> f08befe0
 	corsConfig.AllowCredentials = true
 	corsConfig.AddAllowHeaders("authorization")
 	corsConfig.AddExposeHeaders("Content-Disposition", "Content-Length")
