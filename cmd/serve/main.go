--- conflicted
+++ resolved
@@ -176,15 +176,11 @@
 		return err
 	}
 
-<<<<<<< HEAD
 	// TODO: This is a hack! Allowed origins for different environments should be applied using skaffold profiles... But I can't get it working!
 	if cfg.Environment != "production" {
 		cfg.AllowedOrigins = append(cfg.AllowedOrigins, "http://localhost:3000", "http://localhost:5173")
 	}
-	r := server.GetEngine(cfg.BasePath, cfg.AllowedOrigins)
-=======
-	r := server.GetEngine(logger, cfg.BasePath)
->>>>>>> fc1b5975
+	r := server.GetEngine(logger, cfg.BasePath, cfg.AllowedOrigins)
 
 	group.Routes(r, authentication, authorization, groupHandler)
 	user.Routes(r, authentication, authorization, userHandler)
