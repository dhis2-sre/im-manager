--- conflicted
+++ resolved
@@ -123,25 +123,17 @@
         x-go-package: github.com/dhis2-sre/im-manager/pkg/instance
     ExternalDownload:
         properties:
+            UUID:
+                format: uuid
+                type: string
             databaseId:
                 format: uint64
                 type: integer
-<<<<<<< HEAD
-            Expiration:
-                format: uint64
-                type: integer
-            UUID:
-=======
                 x-go-name: DatabaseID
             expiration:
-                format: date-time
-                type: string
+                format: uint64
+                type: integer
                 x-go-name: Expiration
-            uuid:
->>>>>>> aa571934
-                format: uuid
-                type: string
-                x-go-name: UUID
         type: object
         x-go-package: github.com/dhis2-sre/im-manager/pkg/model
     Group:
