--- conflicted
+++ resolved
@@ -126,19 +126,12 @@
             databaseId:
                 format: uint64
                 type: integer
-<<<<<<< HEAD
-            Expiration:
-                format: uint64
-                type: integer
-            UUID:
-=======
                 x-go-name: DatabaseID
             expiration:
                 format: date-time
                 type: string
                 x-go-name: Expiration
             uuid:
->>>>>>> 828eaf7e
                 format: uuid
                 type: string
                 x-go-name: UUID
