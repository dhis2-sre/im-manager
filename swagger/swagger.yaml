consumes:
    - application/json
definitions:
    ClusterConfiguration:
        properties:
            createdAt:
                format: date-time
                type: string
                x-go-name: CreatedAt
            groupName:
                type: string
                x-go-name: GroupName
            id:
                format: uint64
                type: integer
                x-go-name: ID
            kubernetesConfiguration:
                items:
                    format: uint8
                    type: integer
                type: array
                x-go-name: KubernetesConfiguration
            updatedAt:
                format: date-time
                type: string
                x-go-name: UpdatedAt
        type: object
        x-go-package: github.com/dhis2-sre/im-manager/pkg/model
    CopyDatabaseRequest:
        properties:
            group:
                type: string
                x-go-name: Group
            name:
                type: string
                x-go-name: Name
        type: object
        x-go-package: github.com/dhis2-sre/im-manager/pkg/database
    CreateExternalDatabaseRequest:
        properties:
            expiration:
                description: Expiration time in seconds
                format: uint64
                type: integer
                x-go-name: Expiration
        type: object
        x-go-package: github.com/dhis2-sre/im-manager/pkg/database
    CreateGroupRequest:
        properties:
            deployable:
                type: boolean
                x-go-name: Deployable
            hostname:
                type: string
                x-go-name: Hostname
            name:
                type: string
                x-go-name: Name
        type: object
        x-go-package: github.com/dhis2-sre/im-manager/pkg/group
    Database:
        properties:
            createdAt:
                format: date-time
                type: string
                x-go-name: CreatedAt
            externalDownloads:
                items:
                    $ref: '#/definitions/ExternalDownload'
                type: array
                x-go-name: ExternalDownloads
            groupName:
                type: string
                x-go-name: GroupName
            id:
                format: uint64
                type: integer
                x-go-name: ID
            lock:
                $ref: '#/definitions/Lock'
            name:
                type: string
                x-go-name: Name
            slug:
                type: string
                x-go-name: Slug
            updatedAt:
                format: date-time
                type: string
                x-go-name: UpdatedAt
            url:
                type: string
                x-go-name: Url
        type: object
        x-go-package: github.com/dhis2-sre/im-manager/pkg/model
    Deployment:
        properties:
            createdAt:
                format: date-time
                type: string
                x-go-name: CreatedAt
            description:
                type: string
                x-go-name: Description
            group:
                $ref: '#/definitions/Group'
            groupName:
                type: string
                x-go-name: GroupName
            id:
                format: uint64
                type: integer
                x-go-name: ID
            instances:
                items:
                    $ref: '#/definitions/DeploymentInstance'
                type: array
                x-go-name: Instances
            name:
                type: string
                x-go-name: Name
            public:
                type: boolean
                x-go-name: Public
            ttl:
                format: uint64
                type: integer
                x-go-name: TTL
            updatedAt:
                format: date-time
                type: string
                x-go-name: UpdatedAt
            user:
                $ref: '#/definitions/User'
            userId:
                format: uint64
                type: integer
                x-go-name: UserID
        type: object
        x-go-package: github.com/dhis2-sre/im-manager/pkg/model
    DeploymentInstance:
        properties:
            createdAt:
                format: date-time
                type: string
                x-go-name: CreatedAt
            deployLog:
                type: string
                x-go-name: DeployLog
            deployment:
                $ref: '#/definitions/Deployment'
            deploymentId:
                format: uint64
                type: integer
                x-go-name: DeploymentID
            group:
                $ref: '#/definitions/Group'
            groupName:
                type: string
                x-go-name: GroupName
            id:
                format: uint64
                type: integer
                x-go-name: ID
            name:
                description: 'TODO: FK to name of Deployment?'
                type: string
                x-go-name: Name
            parameters:
                $ref: '#/definitions/DeploymentInstanceParameters'
            stackName:
                description: Stack     *Stack `json:"stack,omitempty"`
                type: string
                x-go-name: StackName
            status:
                type: string
                x-go-name: Status
            updatedAt:
                format: date-time
                type: string
                x-go-name: UpdatedAt
        type: object
        x-go-package: github.com/dhis2-sre/im-manager/pkg/model
    DeploymentInstanceParameter:
        properties:
            value:
                type: string
                x-go-name: Value
        type: object
        x-go-package: github.com/dhis2-sre/im-manager/pkg/model
    DeploymentInstanceParameters:
        additionalProperties:
            $ref: '#/definitions/DeploymentInstanceParameter'
        type: object
        x-go-package: github.com/dhis2-sre/im-manager/pkg/model
    Event:
        properties:
            Data: {}
            Event:
                type: string
            Id:
                type: string
            Retry:
                format: uint64
                type: integer
        type: object
        x-go-package: github.com/gin-contrib/sse
    ExternalDownload:
        properties:
            databaseId:
                format: uint64
                type: integer
                x-go-name: DatabaseID
            expiration:
                format: uint64
                type: integer
                x-go-name: Expiration
            uuid:
                format: uuid
                type: string
                x-go-name: UUID
        type: object
        x-go-package: github.com/dhis2-sre/im-manager/pkg/model
    FileHeader:
        properties:
            Filename:
                type: string
            Header:
                $ref: '#/definitions/MIMEHeader'
            Size:
                format: int64
                type: integer
        title: A FileHeader describes a file part of a multipart request.
        type: object
        x-go-package: mime/multipart
    Group:
        description: Group domain object defining a group
        properties:
            adminUsers:
                items:
                    $ref: '#/definitions/User'
                type: array
                x-go-name: AdminUsers
            clusterConfiguration:
                $ref: '#/definitions/ClusterConfiguration'
            createdAt:
                format: date-time
                type: string
                x-go-name: CreatedAt
            deployable:
                type: boolean
                x-go-name: Deployable
            hostname:
                type: string
                x-go-name: Hostname
            name:
                type: string
                x-go-name: Name
            updatedAt:
                format: date-time
                type: string
                x-go-name: UpdatedAt
            users:
                items:
                    $ref: '#/definitions/User'
                type: array
                x-go-name: Users
        type: object
        x-go-package: github.com/dhis2-sre/im-manager/pkg/model
    GroupsWithDatabases:
        properties:
            databases:
                items:
                    $ref: '#/definitions/Database'
                type: array
                x-go-name: Databases
            name:
                type: string
                x-go-name: Name
        type: object
        x-go-package: github.com/dhis2-sre/im-manager/pkg/database
    GroupsWithDeployments:
        properties:
            deployments:
                items:
                    $ref: '#/definitions/Deployment'
                type: array
                x-go-name: Deployments
            hostname:
                type: string
                x-go-name: Hostname
            name:
                type: string
                x-go-name: Name
        type: object
        x-go-package: github.com/dhis2-sre/im-manager/pkg/instance
<<<<<<< HEAD
    GroupsWithInstances:
        properties:
            hostname:
                type: string
                x-go-name: Hostname
            instances:
                items:
                    $ref: '#/definitions/Instance'
                type: array
                x-go-name: Instances
            name:
                type: string
                x-go-name: Name
        type: object
        x-go-package: github.com/dhis2-sre/im-manager/pkg/instance
    Instance:
        properties:
            createdAt:
                format: date-time
                type: string
                x-go-name: CreatedAt
            deployLog:
                type: string
                x-go-name: DeployLog
            description:
                type: string
                x-go-name: Description
            group:
                $ref: '#/definitions/Group'
            groupName:
                type: string
                x-go-name: GroupName
            id:
                format: uint64
                type: integer
                x-go-name: ID
            name:
                type: string
                x-go-name: Name
            parameters:
                items:
                    $ref: '#/definitions/InstanceParameter'
                type: array
                x-go-name: Parameters
            preset:
                type: boolean
                x-go-name: Preset
            presetId:
                description: The preset which this instance is created from
                format: uint64
                type: integer
                x-go-name: PresetID
            public:
                type: boolean
                x-go-name: Public
            stackName:
                type: string
                x-go-name: StackName
            ttl:
                format: uint64
                type: integer
                x-go-name: TTL
            updatedAt:
                format: date-time
                type: string
                x-go-name: UpdatedAt
            user:
                $ref: '#/definitions/User'
            userId:
                format: uint64
                type: integer
                x-go-name: UserID
        type: object
        x-go-package: github.com/dhis2-sre/im-manager/pkg/model
    InstanceParameter:
        properties:
            name:
                type: string
                x-go-name: Name
            value:
                type: string
                x-go-name: Value
        type: object
        x-go-package: github.com/dhis2-sre/im-manager/pkg/model
=======
    InstanceStatus:
        type: string
        x-go-package: github.com/dhis2-sre/im-manager/pkg/instance
>>>>>>> 46f2d837
    Lock:
        properties:
            databaseId:
                format: uint64
                type: integer
                x-go-name: DatabaseID
            instanceId:
                format: uint64
                type: integer
                x-go-name: InstanceID
            userId:
                format: uint64
                type: integer
                x-go-name: UserID
        type: object
        x-go-package: github.com/dhis2-sre/im-manager/pkg/model
    LockDatabaseRequest:
        properties:
            instanceId:
                format: uint64
                type: integer
                x-go-name: InstanceId
        type: object
        x-go-package: github.com/dhis2-sre/im-manager/pkg/database
    MIMEHeader:
        additionalProperties:
            items:
                type: string
            type: array
        description: |-
            A MIMEHeader represents a MIME-style header mapping
            keys to sets of values.
        type: object
        x-go-package: net/textproto
    RefreshTokenRequest:
        properties:
            refreshToken:
                type: string
                x-go-name: RefreshToken
        type: object
        x-go-package: github.com/dhis2-sre/im-manager/pkg/user
    Request:
        properties:
            key:
                type: string
                x-go-name: Key
            payload:
                x-go-name: Payload
        type: object
        x-go-package: github.com/dhis2-sre/im-manager/pkg/integration
    RequestPasswordResetRequest:
        properties:
            email:
                type: string
                x-go-name: Email
        type: object
        x-go-package: github.com/dhis2-sre/im-manager/pkg/user
    ResetPasswordRequest:
        properties:
            password:
                type: string
                x-go-name: Password
            token:
                type: string
                x-go-name: Token
        type: object
        x-go-package: github.com/dhis2-sre/im-manager/pkg/user
    Response:
        description: Response depends on the input and can be either a list or a map
        type: object
        x-go-package: github.com/dhis2-sre/im-manager/pkg/integration
    SaveDeploymentRequest:
        properties:
            description:
                type: string
                x-go-name: Description
            group:
                type: string
                x-go-name: Group
            name:
                type: string
                x-go-name: Name
            public:
                type: boolean
                x-go-name: Public
            ttl:
                format: uint64
                type: integer
                x-go-name: TTL
        type: object
        x-go-package: github.com/dhis2-sre/im-manager/pkg/instance
    SaveInstanceRequest:
        properties:
            parameters:
                $ref: '#/definitions/parameters'
            stackName:
                type: string
                x-go-name: StackName
        type: object
        x-go-package: github.com/dhis2-sre/im-manager/pkg/instance
    Stack:
        properties:
            name:
                type: string
                x-go-name: Name
            parameters:
                items:
                    $ref: '#/definitions/StackParameter'
                type: array
                x-go-name: Parameters
            requires:
                items:
                    $ref: '#/definitions/Stack'
                type: array
                x-go-name: Requires
        type: object
        x-go-package: github.com/dhis2-sre/im-manager/pkg/stack
    StackParameter:
        properties:
            consumed:
                type: boolean
                x-go-name: Consumed
            defaultValue:
                type: string
                x-go-name: DefaultValue
            displayName:
                type: string
                x-go-name: DisplayName
            parameterName:
                type: string
                x-go-name: ParameterName
            priority:
                format: uint64
                type: integer
                x-go-name: Priority
        type: object
        x-go-package: github.com/dhis2-sre/im-manager/pkg/stack
    Tokens:
        description: Tokens domain object defining user tokens
        properties:
            accessToken:
                type: string
                x-go-name: AccessToken
            expiresIn:
                format: uint64
                type: integer
                x-go-name: ExpiresIn
            refreshToken:
                type: string
                x-go-name: RefreshToken
            tokenType:
                type: string
                x-go-name: TokenType
        type: object
        x-go-package: github.com/dhis2-sre/im-manager/pkg/token
    UpdateDatabaseRequest:
        properties:
            name:
                type: string
                x-go-name: Name
        type: object
        x-go-package: github.com/dhis2-sre/im-manager/pkg/database
    User:
        description: User domain object defining a user
        properties:
            adminGroups:
                items:
                    $ref: '#/definitions/Group'
                type: array
                x-go-name: AdminGroups
            createdAt:
                format: date-time
                type: string
                x-go-name: CreatedAt
            email:
                type: string
                x-go-name: Email
            groups:
                items:
                    $ref: '#/definitions/Group'
                type: array
                x-go-name: Groups
            id:
                format: uint64
                type: integer
                x-go-name: ID
            updatedAt:
                format: date-time
                type: string
                x-go-name: UpdatedAt
            validated:
                type: boolean
                x-go-name: Validated
        type: object
        x-go-package: github.com/dhis2-sre/im-manager/pkg/model
    parameter:
        properties:
            value:
                type: string
                x-go-name: Value
        type: object
        x-go-package: github.com/dhis2-sre/im-manager/pkg/instance
    parameters:
        additionalProperties:
            $ref: '#/definitions/parameter'
        type: object
        x-go-package: github.com/dhis2-sre/im-manager/pkg/instance
    saveAsRequest:
        properties:
            format:
                description: Database dump format. Currently plain and custom are support, please see https://www.postgresql.org/docs/current/app-pgdump.html
                type: string
                x-go-name: Format
            name:
                description: Name of the new database
                type: string
                x-go-name: Name
        type: object
        x-go-package: github.com/dhis2-sre/im-manager/pkg/database
    signUpRequest:
        properties:
            email:
                type: string
                x-go-name: Email
            password:
                type: string
                x-go-name: Password
        type: object
        x-go-package: github.com/dhis2-sre/im-manager/pkg/user
    updateUserRequest:
        properties:
            email:
                type: string
                x-go-name: Email
            password:
                type: string
                x-go-name: Password
        type: object
        x-go-package: github.com/dhis2-sre/im-manager/pkg/user
    uploadDatabaseRequest:
        properties:
            Database:
                $ref: '#/definitions/FileHeader'
            Group:
                type: string
            Name:
                type: string
        type: object
        x-go-package: github.com/dhis2-sre/im-manager/pkg/database
    validateEmailRequest:
        properties:
            token:
                type: string
                x-go-name: Token
        type: object
        x-go-package: github.com/dhis2-sre/im-manager/pkg/user
info:
    contact:
        email: info@dhis2.org
        url: https://github.com/dhis2-sre/im-manager
    description: Instance Manager
    license:
        name: TODO
    title: Instance Manager
    version: 0.1.0
paths:
    /databases:
        get:
            description: List databases...
            operationId: listDatabases
            responses:
                "200":
                    $ref: '#/responses/GroupsWithDatabases'
                "401":
                    $ref: '#/responses/Error'
                "403":
                    $ref: '#/responses/Error'
                "415":
                    $ref: '#/responses/Error'
            security:
                - oauth2: []
            summary: List databases
        post:
            description: Upload database...
            operationId: uploadDatabase
            parameters:
                - description: Update database request body parameter
                  in: body
                  name: Body
                  required: true
                  schema:
                    $ref: '#/definitions/uploadDatabaseRequest'
            responses:
                "201":
                    $ref: '#/responses/Database'
                "401":
                    $ref: '#/responses/Error'
                "403":
                    $ref: '#/responses/Error'
                "404":
                    $ref: '#/responses/Error'
                "415":
                    $ref: '#/responses/Error'
            security:
                - oauth2: []
            summary: Upload database
    /databases/{id}:
        delete:
            description: Delete database by id...
            operationId: deleteDatabaseById
            parameters:
                - format: uint64
                  in: path
                  name: id
                  required: true
                  type: integer
                  x-go-name: ID
            responses:
                "202":
                    description: ""
                "401":
                    $ref: '#/responses/Error'
                "403":
                    $ref: '#/responses/Error'
                "404":
                    $ref: '#/responses/Error'
                "415":
                    $ref: '#/responses/Error'
            security:
                - oauth2: []
            summary: Delete database
        get:
            description: Find a database by its identifier. The identifier could be either the actual id of the database or the slug associated with it
            operationId: findDatabase
            parameters:
                - format: uint64
                  in: path
                  name: id
                  required: true
                  type: integer
                  x-go-name: ID
            responses:
                "200":
                    $ref: '#/responses/Database'
                "400":
                    $ref: '#/responses/Error'
                "401":
                    $ref: '#/responses/Error'
                "403":
                    $ref: '#/responses/Error'
                "404":
                    $ref: '#/responses/Error'
                "415":
                    $ref: '#/responses/Error'
            security:
                - oauth2: []
            summary: Find database
        put:
            description: |-
                Update database by id
                TODO: Race condition? If two clients request at the same time... Do we need a transaction between find and update
            operationId: updateDatabaseById
            parameters:
                - format: uint64
                  in: path
                  name: id
                  required: true
                  type: integer
                  x-go-name: ID
                - description: Update database request body parameter
                  in: body
                  name: Body
                  required: true
                  schema:
                    $ref: '#/definitions/UpdateDatabaseRequest'
            responses:
                "200":
                    $ref: '#/responses/Database'
                "401":
                    $ref: '#/responses/Error'
                "403":
                    $ref: '#/responses/Error'
                "415":
                    $ref: '#/responses/Error'
            security:
                - oauth2: []
            summary: Update database
    /databases/{id}/copy:
        post:
            description: Copy database...
            operationId: copyDatabase
            parameters:
                - format: uint64
                  in: path
                  name: id
                  required: true
                  type: integer
                  x-go-name: ID
                - description: Copy database request body parameter
                  in: body
                  name: Body
                  required: true
                  schema:
                    $ref: '#/definitions/CopyDatabaseRequest'
            responses:
                "202":
                    $ref: '#/responses/Database'
                "401":
                    $ref: '#/responses/Error'
                "403":
                    $ref: '#/responses/Error'
                "415":
                    $ref: '#/responses/Error'
            security:
                - oauth2: []
            summary: Copy database
    /databases/{id}/download:
        get:
            description: Download a database by its identifier. The identifier could be either the actual id of the database or the slug associated with it
            operationId: downloadDatabase
            parameters:
                - format: uint64
                  in: path
                  name: id
                  required: true
                  type: integer
                  x-go-name: ID
            responses:
                "200":
                    $ref: '#/responses/DownloadDatabaseResponse'
                "401":
                    $ref: '#/responses/Error'
                "403":
                    $ref: '#/responses/Error'
                "404":
                    $ref: '#/responses/Error'
                "415":
                    $ref: '#/responses/Error'
            security:
                - oauth2: []
            summary: Download database
    /databases/{id}/external:
        post:
            description: Create link so the database can be downloaded without log in
            operationId: createExternalDownloadDatabase
            parameters:
                - format: uint64
                  in: path
                  name: id
                  required: true
                  type: integer
                  x-go-name: ID
                - description: Create external database download
                  in: body
                  name: Body
                  required: true
                  schema:
                    $ref: '#/definitions/CreateExternalDatabaseRequest'
            responses:
                "200":
                    $ref: '#/responses/CreateExternalDownloadResponse'
                "401":
                    $ref: '#/responses/Error'
                "403":
                    $ref: '#/responses/Error'
                "404":
                    $ref: '#/responses/Error'
                "415":
                    $ref: '#/responses/Error'
            security:
                - oauth2: []
            summary: External download link
    /databases/{id}/lock:
        delete:
            description: Unlock database by id
            operationId: unlockDatabaseById
            parameters:
                - format: uint64
                  in: path
                  name: id
                  required: true
                  type: integer
                  x-go-name: ID
                - description: Lock/unlock database request body parameter
                  in: body
                  name: Body
                  required: true
                  schema:
                    $ref: '#/definitions/LockDatabaseRequest'
            responses:
                "202":
                    description: ""
                "401":
                    $ref: '#/responses/Error'
                "403":
                    $ref: '#/responses/Error'
                "404":
                    $ref: '#/responses/Error'
                "415":
                    $ref: '#/responses/Error'
            security:
                - oauth2: []
            summary: Unlock database
        post:
            description: Lock database by id...
            operationId: lockDatabaseById
            parameters:
                - format: uint64
                  in: path
                  name: id
                  required: true
                  type: integer
                  x-go-name: ID
                - description: Lock/unlock database request body parameter
                  in: body
                  name: Body
                  required: true
                  schema:
                    $ref: '#/definitions/LockDatabaseRequest'
            responses:
                "200":
                    $ref: '#/responses/Lock'
                "401":
                    $ref: '#/responses/Error'
                "403":
                    $ref: '#/responses/Error'
                "404":
                    $ref: '#/responses/Error'
                "409":
                    $ref: '#/responses/Error'
                "415":
                    $ref: '#/responses/Error'
            security:
                - oauth2: []
            summary: Lock database
    /databases/external/{uuid}:
        get:
            description: Download a given database without authentication
            operationId: externalDownloadDatabase
            parameters:
                - format: uint64
                  in: path
                  name: uuid
                  required: true
                  type: integer
                  x-go-name: UUID
            responses:
                "200":
                    $ref: '#/responses/DownloadDatabaseResponse'
                "401":
                    $ref: '#/responses/Error'
                "403":
                    $ref: '#/responses/Error'
                "404":
                    $ref: '#/responses/Error'
                "415":
                    $ref: '#/responses/Error'
            security:
                - oauth2: []
            summary: Externally download database
    /databases/save-as/{instanceId}:
        post:
            description: Save database under a new name
            operationId: saveAsDatabase
            parameters:
                - format: uint64
                  in: path
                  name: instanceId
                  required: true
                  type: integer
                  x-go-name: InstanceID
                - description: SaveAs database request body parameter
                  in: body
                  name: Body
                  required: true
                  schema:
                    $ref: '#/definitions/saveAsRequest'
            responses:
                "201":
                    $ref: '#/responses/Database'
                "401":
                    $ref: '#/responses/Error'
                "403":
                    $ref: '#/responses/Error'
                "404":
                    $ref: '#/responses/Error'
                "415":
                    $ref: '#/responses/Error'
            security:
                - oauth2: []
            summary: '"Save as" database'
    /databases/save/{instanceId}:
        post:
            description: Saving a database won't affect the instances running the database. However, it should be noted that if two unlocked databases are deployed from the same database they can both overwrite it. It's up to the users to ensure this doesn't happen accidentally.
            operationId: saveDatabase
            parameters:
                - format: uint64
                  in: path
                  name: instanceId
                  required: true
                  type: integer
                  x-go-name: InstanceID
            responses:
                "202":
                    description: ""
                "401":
                    $ref: '#/responses/Error'
                "403":
                    $ref: '#/responses/Error'
                "404":
                    $ref: '#/responses/Error'
                "415":
                    $ref: '#/responses/Error'
            security:
                - oauth2: []
            summary: Save database
    /deployments:
        get:
            description: Find all deployments accessible by the user
            operationId: listDeployments
            responses:
                "200":
                    $ref: '#/responses/GroupsWithDeployments'
                "401":
                    $ref: '#/responses/Error'
                "403":
                    $ref: '#/responses/Error'
                "415":
                    $ref: '#/responses/Error'
            security:
                - oauth2: []
            summary: Find deployments
        post:
            description: Save a deployment...
            operationId: saveDeployment
            parameters:
                - description: Save deployment request body parameter
                  in: body
                  name: Payload
                  required: true
                  schema:
                    $ref: '#/definitions/SaveDeploymentRequest'
            responses:
                "200":
                    description: Deployment
                    schema:
                        $ref: '#/definitions/Deployment'
                "401":
                    $ref: '#/responses/Error'
                "403":
                    $ref: '#/responses/Error'
                "404":
                    $ref: '#/responses/Error'
                "415":
                    $ref: '#/responses/Error'
            security:
                - oauth2: []
            summary: Save a deployment
    /deployments/{id}:
        delete:
            description: Delete an deployment by id
            operationId: deleteDeployment
            parameters:
                - format: uint64
                  in: path
                  name: id
                  required: true
                  type: integer
                  x-go-name: ID
            responses:
                "202":
                    description: ""
                "401":
                    $ref: '#/responses/Error'
                "403":
                    $ref: '#/responses/Error'
                "404":
                    $ref: '#/responses/Error'
                "415":
                    $ref: '#/responses/Error'
            security:
                - oauth2: []
            summary: Delete deployment
        get:
            description: Find a deployment by id
            operationId: findDeploymentById
            parameters:
                - format: uint64
                  in: path
                  name: id
                  required: true
                  type: integer
                  x-go-name: ID
            responses:
                "200":
                    description: Deployment
                    schema:
                        $ref: '#/definitions/Deployment'
                "401":
                    $ref: '#/responses/Error'
                "403":
                    $ref: '#/responses/Error'
                "404":
                    $ref: '#/responses/Error'
                "415":
                    $ref: '#/responses/Error'
            security:
                - oauth2: []
            summary: Find a deployment
    /deployments/{id}/deploy:
        post:
            description: Deploy a deployment...
            operationId: deployDeployment
            parameters:
                - format: uint64
                  in: path
                  name: id
                  required: true
                  type: integer
                  x-go-name: ID
            responses:
                "200":
                    $ref: '#/responses/DeploymentInstance'
                "401":
                    $ref: '#/responses/Error'
                "403":
                    $ref: '#/responses/Error'
                "404":
                    $ref: '#/responses/Error'
                "415":
                    $ref: '#/responses/Error'
            security:
                - oauth2: []
            summary: Deploy a deployment
    /deployments/{id}/instance:
        post:
            description: Save an instance...
            operationId: saveInstance
            parameters:
                - format: uint64
                  in: path
                  name: id
                  required: true
                  type: integer
                  x-go-name: ID
                - description: Save instance request body parameter
                  in: body
                  name: Payload
                  required: true
                  schema:
                    $ref: '#/definitions/SaveInstanceRequest'
            responses:
                "200":
                    $ref: '#/responses/DeploymentInstance'
                "401":
                    $ref: '#/responses/Error'
                "403":
                    $ref: '#/responses/Error'
                "404":
                    $ref: '#/responses/Error'
                "415":
                    $ref: '#/responses/Error'
            security:
                - oauth2: []
            summary: Save an instance
    /deployments/{id}/instance/{instanceId}:
        delete:
            description: Delete a deployment instance by id
            operationId: deleteDeploymentInstance
            parameters:
                - format: uint64
                  in: path
                  name: id
                  required: true
                  type: integer
                  x-go-name: ID
                - format: uint64
                  in: path
                  name: instanceId
                  required: true
                  type: integer
                  x-go-name: InstanceID
            responses:
                "202":
                    description: ""
                "401":
                    $ref: '#/responses/Error'
                "403":
                    $ref: '#/responses/Error'
                "404":
                    $ref: '#/responses/Error'
                "415":
                    $ref: '#/responses/Error'
            security:
                - oauth2: []
            summary: Delete deployment instance
    /groups:
        get:
            description: Find all groups by user
            operationId: findAllGroupsByUser
            parameters:
                - description: deployable
                  in: query
                  name: deployable
                  type: string
                  x-go-name: Deployable
            responses:
                "200":
                    description: Group
                    schema:
                        items:
                            $ref: '#/definitions/Group'
                        type: array
                "401":
                    $ref: '#/responses/Error'
                "415":
                    $ref: '#/responses/Error'
            security:
                - oauth2: []
            summary: Find all groups
        post:
            description: Create a group...
            operationId: groupCreate
            parameters:
                - description: Create group request body parameter
                  in: body
                  name: Body
                  required: true
                  schema:
                    $ref: '#/definitions/CreateGroupRequest'
            responses:
                "201":
                    description: Group
                    schema:
                        $ref: '#/definitions/Group'
                "400":
                    $ref: '#/responses/Error'
                "401":
                    $ref: '#/responses/Error'
                "403":
                    $ref: '#/responses/Error'
                "415":
                    $ref: '#/responses/Error'
            security:
                - oauth2: []
            summary: Create group
    /groups/{group}/cluster-configuration:
        post:
            description: |-
                Add a cluster configuration to a group. This will allow deploying to a remote cluster.
                Currently only configurations with embedded access tokens are support.
                The configuration needs to be encrypted using Mozilla Sops. Please see ./scripts/addClusterConfigToGroup.sh for an example of how this can be done.
            operationId: addClusterConfigurationToGroup
            parameters:
                - in: path
                  name: group
                  required: true
                  type: string
                  x-go-name: Group
                - description: SOPS encrypted Kubernetes configuration file
                  in: formData
                  name: Body
                  required: true
                  type: file
            responses:
                "201":
                    description: Group
                    schema:
                        $ref: '#/definitions/Group'
                "400":
                    $ref: '#/responses/Error'
                "401":
                    $ref: '#/responses/Error'
                "403":
                    $ref: '#/responses/Error'
                "415":
                    $ref: '#/responses/Error'
            security:
                - oauth2: []
            summary: Add cluster configuration to group
    /groups/{group}/users/{userId}:
        delete:
            description: Remove a user from a group...
            operationId: removeUserFromGroup
            parameters:
                - in: path
                  name: group
                  required: true
                  type: string
                  x-go-name: Group
                - format: uint64
                  in: path
                  name: userId
                  required: true
                  type: integer
                  x-go-name: UserID
            responses:
                "204":
                    description: ""
                "400":
                    $ref: '#/responses/Error'
                "401":
                    $ref: '#/responses/Error'
                "403":
                    $ref: '#/responses/Error'
                "415":
                    $ref: '#/responses/Error'
            security:
                - oauth2: []
            summary: Remove user from group
        post:
            description: Add a user to a group...
            operationId: addUserToGroup
            parameters:
                - in: path
                  name: group
                  required: true
                  type: string
                  x-go-name: Group
                - format: uint64
                  in: path
                  name: userId
                  required: true
                  type: integer
                  x-go-name: UserID
            responses:
                "201":
                    description: Group
                    schema:
                        $ref: '#/definitions/Group'
                "400":
                    $ref: '#/responses/Error'
                "401":
                    $ref: '#/responses/Error'
                "403":
                    $ref: '#/responses/Error'
                "415":
                    $ref: '#/responses/Error'
            security:
                - oauth2: []
            summary: Add user to group
    /groups/{name}:
        get:
            description: Find a group by its name
            operationId: findGroupByName
            parameters:
                - in: path
                  name: name
                  required: true
                  type: string
                  x-go-name: Name
            responses:
                "200":
                    description: Group
                    schema:
                        $ref: '#/definitions/Group'
                "401":
                    $ref: '#/responses/Error'
                "403":
                    $ref: '#/responses/Error'
                "404":
                    $ref: '#/responses/Error'
                "415":
                    $ref: '#/responses/Error'
            security:
                - oauth2: []
            summary: Find group
    /groups/{name}/details:
        get:
            description: Find a group by its name with details
            operationId: findGroupByNameWithDetails
            parameters:
                - in: path
                  name: name
                  required: true
                  type: string
                  x-go-name: Name
            responses:
                "200":
                    description: Group
                    schema:
                        $ref: '#/definitions/Group'
                "401":
                    $ref: '#/responses/Error'
                "403":
                    $ref: '#/responses/Error'
                "404":
                    $ref: '#/responses/Error'
                "415":
                    $ref: '#/responses/Error'
            security:
                - oauth2: []
            summary: Find group with details
    /health:
        get:
            description: Show service health status
            operationId: health
            responses:
                "200":
                    $ref: '#/responses/Response'
            summary: Health status
    /instances/{id}/logs:
        get:
            description: Stream instance logs in real time
            operationId: instanceLogs
            parameters:
                - format: uint64
                  in: path
                  name: id
                  required: true
                  type: integer
                  x-go-name: ID
                - description: selector
                  in: query
                  name: selector
                  type: string
                  x-go-name: Selector
            responses:
                "200":
                    $ref: '#/responses/InstanceLogsResponse'
                "401":
                    $ref: '#/responses/Error'
                "403":
                    $ref: '#/responses/Error'
                "404":
                    $ref: '#/responses/Error'
                "415":
                    $ref: '#/responses/Error'
            security:
                - oauth2: []
            summary: Stream logs
    /instances/{id}/pause:
        put:
            description: |-
                Pause an instance. Pause can be called multiple times even on an already paused instance
                (idempotent).
            operationId: pauseInstance
            parameters:
                - format: uint64
                  in: path
                  name: id
                  required: true
                  type: integer
                  x-go-name: ID
            responses:
                "202":
                    description: ""
                "401":
                    $ref: '#/responses/Error'
                "403":
                    $ref: '#/responses/Error'
                "404":
                    $ref: '#/responses/Error'
                "415":
                    $ref: '#/responses/Error'
            security:
                - oauth2: []
            summary: Pause instance
    /instances/{id}/reset:
        put:
            description: Resetting an instance will completely destroy it and redeploy using the same parameters
            operationId: resetInstance
            parameters:
                - format: uint64
                  in: path
                  name: id
                  required: true
                  type: integer
                  x-go-name: ID
            responses:
                "202":
                    description: ""
                "400":
                    $ref: '#/responses/Error'
                "401":
                    $ref: '#/responses/Error'
                "403":
                    $ref: '#/responses/Error'
                "404":
                    $ref: '#/responses/Error'
            security:
                - oauth2: []
            summary: Reset instance
    /instances/{id}/restart:
        put:
            description: Restart an instance...
            operationId: restartInstance
            parameters:
                - format: uint64
                  in: path
                  name: id
                  required: true
                  type: integer
                  x-go-name: ID
                - description: selector
                  in: query
                  name: selector
                  type: string
                  x-go-name: Selector
            responses:
                "202":
                    description: ""
                "401":
                    $ref: '#/responses/Error'
                "403":
                    $ref: '#/responses/Error'
                "404":
                    $ref: '#/responses/Error'
                "415":
                    $ref: '#/responses/Error'
            security:
                - oauth2: []
            summary: Restart instance
    /instances/{id}/resume:
        put:
            description: |-
                Resume a paused instance. Resume can be called multiple times even on an already running
                instance (idempotent).
            operationId: resumeInstance
            parameters:
                - format: uint64
                  in: path
                  name: id
                  required: true
                  type: integer
                  x-go-name: ID
            responses:
                "202":
                    description: ""
                "401":
                    $ref: '#/responses/Error'
                "403":
                    $ref: '#/responses/Error'
                "404":
                    $ref: '#/responses/Error'
                "415":
                    $ref: '#/responses/Error'
            security:
                - oauth2: []
            summary: Resume paused instance
    /integrations:
        post:
            description: Return integration for a given key
            operationId: postIntegration
            parameters:
                - description: Integration request body
                  in: body
                  name: Body
                  required: true
                  schema:
                    $ref: '#/definitions/Request'
            responses:
                "200":
                    $ref: '#/responses/Response'
                "401":
                    $ref: '#/responses/Error'
                "403":
                    $ref: '#/responses/Error'
                "415":
                    $ref: '#/responses/Error'
            security:
                - oauth2: []
            summary: Integration
    /me:
        get:
            description: Current user details
            operationId: me
            responses:
                "200":
                    description: User
                    schema:
                        $ref: '#/definitions/User'
                "401":
                    $ref: '#/responses/Error'
                "403":
                    $ref: '#/responses/Error'
                "404":
                    $ref: '#/responses/Error'
                "415":
                    $ref: '#/responses/Error'
            security:
                - oauth2: []
            summary: User details
    /refresh:
        post:
            description: Refresh user tokens
            operationId: refreshToken
            parameters:
                - description: Refresh token request body parameter. Note that this is optional and the refresh token can also be supplied using a cookie named "refreshToken"
                  in: body
                  name: Body
                  schema:
                    $ref: '#/definitions/RefreshTokenRequest'
            responses:
                "201":
                    $ref: '#/responses/Tokens'
                "400":
                    $ref: '#/responses/Error'
                "415":
                    $ref: '#/responses/Error'
            summary: Refresh tokens
    /stacks:
        get:
            description: Find all stacks...
            operationId: stacks
            responses:
                "200":
                    $ref: '#/responses/Stacks'
                "401":
                    $ref: '#/responses/Error'
                "403":
                    $ref: '#/responses/Error'
                "404":
                    $ref: '#/responses/Error'
                "415":
                    $ref: '#/responses/Error'
            security:
                - oauth2: []
            summary: Find all stacks
    /stacks/{name}:
        get:
            description: Find stack by name
            operationId: stack
            parameters:
                - in: path
                  name: name
                  required: true
                  type: string
                  x-go-name: Name
            responses:
                "200":
                    $ref: '#/responses/Stack'
                "401":
                    $ref: '#/responses/Error'
                "403":
                    $ref: '#/responses/Error'
                "404":
                    $ref: '#/responses/Error'
                "415":
                    $ref: '#/responses/Error'
            security:
                - oauth2: []
            summary: Find stack
    /subscribe:
        get:
            description: Stream events...
            operationId: streamSSE
            responses:
                "200":
                    $ref: '#/responses/Stream'
                "400":
                    $ref: '#/responses/Error'
                "404":
                    $ref: '#/responses/Error'
                "415":
                    $ref: '#/responses/Error'
            security:
                - oauth2: []
            summary: Stream events
    /tokens:
        post:
            description: Sign in... And get tokens
            operationId: signIn
            responses:
                "201":
                    $ref: '#/responses/Tokens'
                "401":
                    $ref: '#/responses/Error'
                "403":
                    $ref: '#/responses/Error'
                "404":
                    $ref: '#/responses/Error'
                "415":
                    $ref: '#/responses/Error'
            security:
                - basicAuth: []
            summary: Sign in
    /users:
        delete:
            description: Sign out user... The authentication is done using oauth and JWT. A JWT can't easily be invalidated so even after calling this endpoint a user can still sign in assuming the JWT isn't expired. However, the token can't be refreshed using the refresh token supplied upon signin
            operationId: signOut
            responses:
                "200":
                    description: ""
                "401":
                    $ref: '#/responses/Error'
                "415":
                    $ref: '#/responses/Error'
            security:
                - oauth2: []
            summary: Sign out
        get:
            description: Find all users with the groups they belong to
            operationId: findAllUsers
            responses:
                "200":
                    $ref: '#/responses/UsersResponse'
                "401":
                    $ref: '#/responses/Error'
                "403":
                    $ref: '#/responses/Error'
                "404":
                    $ref: '#/responses/Error'
                "415":
                    $ref: '#/responses/Error'
            security:
                - oauth2: []
            summary: Find users
        post:
            description: Sign up a user. This endpoint is publicly accessible and therefor anyone can sign up. However, before being able to perform any actions, users needs to be a member of a group. And only administrators can add users to groups.
            operationId: signUp
            parameters:
                - description: SignUp request body parameter
                  in: body
                  name: Body
                  required: true
                  schema:
                    $ref: '#/definitions/signUpRequest'
            responses:
                "201":
                    description: User
                    schema:
                        $ref: '#/definitions/User'
                "400":
                    $ref: '#/responses/Error'
                "415":
                    $ref: '#/responses/Error'
            summary: SignUp user
    /users/{id}:
        delete:
            description: Delete user by id
            operationId: deleteUser
            parameters:
                - format: uint64
                  in: path
                  name: id
                  required: true
                  type: integer
                  x-go-name: ID
            responses:
                "202":
                    description: ""
                "401":
                    $ref: '#/responses/Error'
                "403":
                    $ref: '#/responses/Error'
                "404":
                    $ref: '#/responses/Error'
                "415":
                    $ref: '#/responses/Error'
            security:
                - oauth2: []
            summary: Delete user
        get:
            description: Find a user by its id
            operationId: findUserById
            parameters:
                - format: uint64
                  in: path
                  name: id
                  required: true
                  type: integer
                  x-go-name: ID
            responses:
                "200":
                    description: User
                    schema:
                        $ref: '#/definitions/User'
                "401":
                    $ref: '#/responses/Error'
                "403":
                    $ref: '#/responses/Error'
                "404":
                    $ref: '#/responses/Error'
                "415":
                    $ref: '#/responses/Error'
            security:
                - oauth2: []
            summary: Find user
        put:
            description: Update user's email and/or password
            operationId: updateUser
            parameters:
                - format: uint64
                  in: path
                  name: id
                  required: true
                  type: integer
                  x-go-name: ID
                - description: Update user request
                  in: body
                  name: Body
                  required: true
                  schema:
                    $ref: '#/definitions/updateUserRequest'
            responses:
                "200":
                    description: User
                    schema:
                        $ref: '#/definitions/User'
                "401":
                    $ref: '#/responses/Error'
                "403":
                    $ref: '#/responses/Error'
                "404":
                    $ref: '#/responses/Error'
                "415":
                    $ref: '#/responses/Error'
            security:
                - oauth2: []
            summary: Update user
    /users/request-reset:
        post:
            description: Request user's password reset
            operationId: requestPasswordReset
            parameters:
                - description: Request password reset request body parameter
                  in: body
                  name: Body
                  required: true
                  schema:
                    $ref: '#/definitions/RequestPasswordResetRequest'
            responses:
                "201":
                    description: ""
                "400":
                    $ref: '#/responses/Error'
                "404":
                    $ref: '#/responses/Error'
                "415":
                    $ref: '#/responses/Error'
            summary: Request password reset
    /users/reset-password:
        post:
            description: Reset user's password
            operationId: resetPassword
            parameters:
                - description: Reset password request body parameter
                  in: body
                  name: Body
                  required: true
                  schema:
                    $ref: '#/definitions/ResetPasswordRequest'
            responses:
                "201":
                    description: ""
                "400":
                    $ref: '#/responses/Error'
                "404":
                    $ref: '#/responses/Error'
                "415":
                    $ref: '#/responses/Error'
            summary: Reset password
    /users/validate:
        post:
            description: Validate users email
            operationId: validateEmail
            parameters:
                - description: Email validation token request body parameter
                  in: body
                  name: Body
                  required: true
                  schema:
                    $ref: '#/definitions/validateEmailRequest'
            responses:
                "200":
                    description: ""
                "400":
                    $ref: '#/responses/Error'
                "404":
                    $ref: '#/responses/Error'
            summary: Validate email
produces:
    - application/json
responses:
    CreateExternalDownloadResponse:
        description: ""
        schema:
            $ref: '#/definitions/ExternalDownload'
    Database:
        description: ""
        schema:
            $ref: '#/definitions/Database'
    DeploymentInstance:
        description: ""
        schema:
            $ref: '#/definitions/DeploymentInstance'
    DownloadDatabaseResponse:
        description: ""
        schema:
            items:
                format: uint8
                type: integer
            type: array
    Error:
        description: ""
    GroupsWithDatabases:
        description: ""
        schema:
            $ref: '#/definitions/GroupsWithDatabases'
    GroupsWithDeployments:
        description: ""
        schema:
            items:
                $ref: '#/definitions/GroupsWithDeployments'
            type: array
    InstanceLogsResponse:
        description: ""
    Lock:
        description: ""
        schema:
            $ref: '#/definitions/Lock'
    Response:
        description: ""
        schema:
            $ref: '#/definitions/Response'
    Stack:
        description: ""
        schema:
            $ref: '#/definitions/Stack'
    Stacks:
        description: ""
        schema:
            items:
                $ref: '#/definitions/Stack'
            type: array
    Stream:
        description: ""
        schema:
            $ref: '#/definitions/Event'
    Tokens:
        description: ""
        schema:
            $ref: '#/definitions/Tokens'
    UsersResponse:
        description: ""
        schema:
            items:
                $ref: '#/definitions/User'
            type: array
securityDefinitions:
    oauth2:
        flow: password
        tokenUrl: /tokens
        type: oauth2
swagger: "2.0"<|MERGE_RESOLUTION|>--- conflicted
+++ resolved
@@ -294,96 +294,9 @@
                 x-go-name: Name
         type: object
         x-go-package: github.com/dhis2-sre/im-manager/pkg/instance
-<<<<<<< HEAD
-    GroupsWithInstances:
-        properties:
-            hostname:
-                type: string
-                x-go-name: Hostname
-            instances:
-                items:
-                    $ref: '#/definitions/Instance'
-                type: array
-                x-go-name: Instances
-            name:
-                type: string
-                x-go-name: Name
-        type: object
-        x-go-package: github.com/dhis2-sre/im-manager/pkg/instance
-    Instance:
-        properties:
-            createdAt:
-                format: date-time
-                type: string
-                x-go-name: CreatedAt
-            deployLog:
-                type: string
-                x-go-name: DeployLog
-            description:
-                type: string
-                x-go-name: Description
-            group:
-                $ref: '#/definitions/Group'
-            groupName:
-                type: string
-                x-go-name: GroupName
-            id:
-                format: uint64
-                type: integer
-                x-go-name: ID
-            name:
-                type: string
-                x-go-name: Name
-            parameters:
-                items:
-                    $ref: '#/definitions/InstanceParameter'
-                type: array
-                x-go-name: Parameters
-            preset:
-                type: boolean
-                x-go-name: Preset
-            presetId:
-                description: The preset which this instance is created from
-                format: uint64
-                type: integer
-                x-go-name: PresetID
-            public:
-                type: boolean
-                x-go-name: Public
-            stackName:
-                type: string
-                x-go-name: StackName
-            ttl:
-                format: uint64
-                type: integer
-                x-go-name: TTL
-            updatedAt:
-                format: date-time
-                type: string
-                x-go-name: UpdatedAt
-            user:
-                $ref: '#/definitions/User'
-            userId:
-                format: uint64
-                type: integer
-                x-go-name: UserID
-        type: object
-        x-go-package: github.com/dhis2-sre/im-manager/pkg/model
-    InstanceParameter:
-        properties:
-            name:
-                type: string
-                x-go-name: Name
-            value:
-                type: string
-                x-go-name: Value
-        type: object
-        x-go-package: github.com/dhis2-sre/im-manager/pkg/model
-=======
     InstanceStatus:
         type: string
         x-go-package: github.com/dhis2-sre/im-manager/pkg/instance
->>>>>>> 46f2d837
     Lock:
         properties:
             databaseId:
