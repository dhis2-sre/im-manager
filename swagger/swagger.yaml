consumes:
    - application/json
definitions:
    AccessMode:
        properties:
            BlockVolume:
                $ref: '#/definitions/TypeBlock'
            MountVolume:
                $ref: '#/definitions/TypeMount'
            Scope:
                $ref: '#/definitions/Scope'
            Sharing:
                $ref: '#/definitions/SharingMode'
        title: AccessMode defines the access mode of a volume.
        type: object
        x-go-package: github.com/docker/docker/api/types/volume
    AuthenticateOKBody:
        description: AuthenticateOKBody authenticate o k body
        properties:
            IdentityToken:
                description: An opaque token used to authenticate a user after a successful login
                type: string
            Status:
                description: The status of the authentication
                type: string
        required:
            - IdentityToken
            - Status
        type: object
        x-go-package: github.com/docker/docker/api/types/registry
    Availability:
        title: Availability specifies the availability of the volume.
        type: string
        x-go-package: github.com/docker/docker/api/types/volume
    CapacityRange:
        description: |-
            CapacityRange describes the minimum and maximum capacity a volume should be
            created with
        properties:
            LimitBytes:
                description: |-
                    LimitBytes specifies that a volume must not be bigger than this. The
                    value of 0 indicates an unspecified maximum
                format: int64
                type: integer
            RequiredBytes:
                description: |-
                    RequiredBytes specifies that a volume must be at least this big. The
                    value of 0 indicates an unspecified minimum.
                format: int64
                type: integer
        type: object
        x-go-package: github.com/docker/docker/api/types/volume
    ChangeType:
        description: |-
            Can be one of:

            `0`: Modified ("C")
            `1`: Added ("A")
            `2`: Deleted ("D")
        format: uint8
        title: ChangeType Kind of change
        type: integer
        x-go-package: github.com/docker/docker/api/types/container
    ClusterConfiguration:
        properties:
            createdAt:
                format: date-time
                type: string
                x-go-name: CreatedAt
            groupName:
                type: string
                x-go-name: GroupName
            id:
                format: uint64
                type: integer
                x-go-name: ID
            kubernetesConfiguration:
                items:
                    format: uint8
                    type: integer
                type: array
                x-go-name: KubernetesConfiguration
            updatedAt:
                format: date-time
                type: string
                x-go-name: UpdatedAt
        type: object
        x-go-package: github.com/dhis2-sre/im-manager/pkg/model
    ClusterVolume:
        description: |-
            ClusterVolume contains options and information specific to, and only present
            on, Swarm CSI cluster volumes.
        properties:
            CreatedAt:
                format: date-time
                type: string
            ID:
                description: |-
                    ID is the Swarm ID of the volume. Because cluster volumes are Swarm
                    objects, they have an ID, unlike non-cluster volumes, which only have a
                    Name. This ID can be used to refer to the cluster volume.
                type: string
            Info:
                $ref: '#/definitions/Info'
            PublishStatus:
                description: |-
                    PublishStatus contains the status of the volume as it pertains to its
                    publishing on Nodes.
                items:
                    $ref: '#/definitions/PublishStatus'
                type: array
            Spec:
                $ref: '#/definitions/ClusterVolumeSpec'
            UpdatedAt:
                format: date-time
                type: string
            Version:
                $ref: '#/definitions/Version'
        type: object
        x-go-package: github.com/docker/docker/api/types/volume
    ClusterVolumeSpec:
        properties:
            AccessMode:
                $ref: '#/definitions/AccessMode'
            AccessibilityRequirements:
                $ref: '#/definitions/TopologyRequirement'
            Availability:
                $ref: '#/definitions/Availability'
            CapacityRange:
                $ref: '#/definitions/CapacityRange'
            Group:
                description: |-
                    Group defines the volume group of this volume. Volumes belonging to the
                    same group can be referred to by group name when creating Services.
                    Referring to a volume by group instructs swarm to treat volumes in that
                    group interchangeably for the purpose of scheduling. Volumes with an
                    empty string for a group technically all belong to the same, emptystring
                    group.
                type: string
            Secrets:
                description: |-
                    Secrets defines Swarm Secrets that are passed to the CSI storage plugin
                    when operating on this volume.
                items:
                    $ref: '#/definitions/Secret'
                type: array
        title: ClusterVolumeSpec contains the spec used to create this volume.
        type: object
        x-go-package: github.com/docker/docker/api/types/volume
    ContainerTopOKBody:
        description: ContainerTopOKBody OK response to ContainerTop operation
        properties:
            Processes:
                description: |-
                    Each process running in the container, where each is process
                    is an array of values corresponding to the titles.
                items:
                    items:
                        type: string
                    type: array
                type: array
            Titles:
                description: The ps column titles
                items:
                    type: string
                type: array
        required:
            - Processes
            - Titles
        type: object
        x-go-package: github.com/docker/docker/api/types/container
    ContainerUpdateOKBody:
        description: ContainerUpdateOKBody OK response to ContainerUpdate operation
        properties:
            Warnings:
                description: warnings
                items:
                    type: string
                type: array
        required:
            - Warnings
        type: object
        x-go-package: github.com/docker/docker/api/types/container
    CopyDatabaseRequest:
        properties:
            group:
                type: string
                x-go-name: Group
            name:
                type: string
                x-go-name: Name
        type: object
        x-go-package: github.com/dhis2-sre/im-manager/pkg/database
    CreateExternalDatabaseRequest:
        properties:
            expiration:
                description: Expiration time in seconds
                format: uint64
                type: integer
                x-go-name: Expiration
        type: object
        x-go-package: github.com/dhis2-sre/im-manager/pkg/database
    CreateGroupRequest:
        properties:
            deployable:
                type: boolean
                x-go-name: Deployable
            hostname:
                type: string
                x-go-name: Hostname
            name:
                type: string
                x-go-name: Name
        type: object
        x-go-package: github.com/dhis2-sre/im-manager/pkg/group
    CreateOptions:
        description: Volume configuration
        properties:
            ClusterVolumeSpec:
                $ref: '#/definitions/ClusterVolumeSpec'
            Driver:
                description: Name of the volume driver to use.
                type: string
            DriverOpts:
                additionalProperties:
                    type: string
                description: |-
                    A mapping of driver options and values. These options are
                    passed directly to the driver and are driver specific.
                type: object
            Labels:
                additionalProperties:
                    type: string
                description: User-defined key/value metadata.
                type: object
            Name:
                description: The new volume's name. If not specified, Docker generates a name.
                type: string
        title: CreateOptions VolumeConfig
        type: object
        x-go-package: github.com/docker/docker/api/types/volume
    CreateResponse:
        description: OK response to ContainerCreate operation
        properties:
            Id:
                description: The ID of the created container
                type: string
                x-go-name: ID
            Warnings:
                description: Warnings encountered when creating the container
                items:
                    type: string
                type: array
        required:
            - Id
            - Warnings
        title: CreateResponse ContainerCreateResponse
        type: object
        x-go-package: github.com/docker/docker/api/types/container
    Database:
        properties:
            createdAt:
                format: date-time
                type: string
                x-go-name: CreatedAt
            externalDownloads:
                items:
                    $ref: '#/definitions/ExternalDownload'
                type: array
                x-go-name: ExternalDownloads
            groupName:
                type: string
                x-go-name: GroupName
            id:
                format: uint64
                type: integer
                x-go-name: ID
            lock:
                $ref: '#/definitions/Lock'
            name:
                type: string
                x-go-name: Name
            slug:
                type: string
                x-go-name: Slug
            updatedAt:
                format: date-time
                type: string
                x-go-name: UpdatedAt
            url:
                type: string
                x-go-name: Url
        type: object
        x-go-package: github.com/dhis2-sre/im-manager/pkg/model
    DeployInstanceRequest:
        properties:
            description:
                type: string
                x-go-name: Description
            groupName:
                type: string
                x-go-name: Group
            name:
                type: string
                x-go-name: Name
            parameters:
                items:
                    $ref: '#/definitions/InstanceParameter'
                type: array
                x-go-name: Parameters
            presetInstance:
                format: uint64
                type: integer
                x-go-name: PresetInstance
            public:
                type: boolean
                x-go-name: Public
            sourceInstance:
                format: uint64
                type: integer
                x-go-name: SourceInstance
            stackName:
                type: string
                x-go-name: Stack
            ttl:
                format: uint64
                type: integer
                x-go-name: TTL
        type: object
        x-go-package: github.com/dhis2-sre/im-manager/pkg/instance
    ErrorResponse:
        properties:
            message:
                description: The error message.
                type: string
                x-go-name: Message
        required:
            - message
        title: ErrorResponse Represents an error.
        type: object
        x-go-package: github.com/docker/docker/api/types
    ExternalDownload:
        properties:
            databaseId:
                format: uint64
                type: integer
                x-go-name: DatabaseID
            expiration:
                format: uint64
                type: integer
                x-go-name: Expiration
            uuid:
                format: uuid
                type: string
                x-go-name: UUID
        type: object
        x-go-package: github.com/dhis2-sre/im-manager/pkg/model
    FilesystemChange:
        properties:
            Kind:
                $ref: '#/definitions/ChangeType'
            Path:
                description: Path to file or directory that has changed.
                type: string
        required:
            - Kind
            - Path
        title: FilesystemChange Change in the container's filesystem.
        type: object
        x-go-package: github.com/docker/docker/api/types/container
    GraphDriverData:
        description: |-
            GraphDriverData Information about the storage driver used to store the container's and
            image's filesystem.
        properties:
            Data:
                additionalProperties:
                    type: string
                description: |-
                    Low-level storage metadata, provided as key/value pairs.

                    This information is driver-specific, and depends on the storage-driver
                    in use, and should be used for informational purposes only.
                type: object
            Name:
                description: Name of the storage driver.
                type: string
        required:
            - Data
            - Name
        type: object
        x-go-package: github.com/docker/docker/api/types
    Group:
        description: Group domain object defining a group
        properties:
            adminUsers:
                items:
                    $ref: '#/definitions/User'
                type: array
                x-go-name: AdminUsers
            clusterConfiguration:
                $ref: '#/definitions/ClusterConfiguration'
            createdAt:
                format: date-time
                type: string
                x-go-name: CreatedAt
            deployable:
                type: boolean
                x-go-name: Deployable
            hostname:
                type: string
                x-go-name: Hostname
            name:
                type: string
                x-go-name: Name
            updatedAt:
                format: date-time
                type: string
                x-go-name: UpdatedAt
            users:
                items:
                    $ref: '#/definitions/User'
                type: array
                x-go-name: Users
        type: object
        x-go-package: github.com/dhis2-sre/im-manager/pkg/model
    GroupsWithDatabases:
        properties:
            databases:
                items:
                    $ref: '#/definitions/Database'
                type: array
                x-go-name: Databases
            hostname:
                type: string
                x-go-name: Hostname
            name:
                type: string
                x-go-name: Name
        type: object
        x-go-package: github.com/dhis2-sre/im-manager/pkg/database
    GroupsWithInstances:
        properties:
            hostname:
                type: string
                x-go-name: Hostname
            instances:
                items:
                    $ref: '#/definitions/Instance'
                type: array
                x-go-name: Instances
            name:
                type: string
                x-go-name: Name
        type: object
        x-go-package: github.com/dhis2-sre/im-manager/pkg/instance
    HistoryResponseItem:
        description: HistoryResponseItem individual image layer information in response to ImageHistory operation
        properties:
            Comment:
                description: comment
                type: string
            Created:
                description: created
                format: int64
                type: integer
            CreatedBy:
                description: created by
                type: string
            Id:
                description: Id
                type: string
                x-go-name: ID
            Size:
                description: size
                format: int64
                type: integer
            Tags:
                description: tags
                items:
                    type: string
                type: array
        required:
            - Comment
            - Created
            - CreatedBy
            - Id
            - Size
            - Tags
        type: object
        x-go-package: github.com/docker/docker/api/types/image
    IdResponse:
        description: IDResponse Response to an API call that returns just an Id
        properties:
            Id:
                description: The id of the newly created object.
                type: string
                x-go-name: ID
        required:
            - Id
        type: object
        x-go-name: IDResponse
        x-go-package: github.com/docker/docker/api/types
    ImageDeleteResponseItem:
        description: ImageDeleteResponseItem image delete response item
        properties:
            Deleted:
                description: The image ID of an image that was deleted
                type: string
            Untagged:
                description: The image ID of an image that was untagged
                type: string
        type: object
        x-go-package: github.com/docker/docker/api/types
    ImageSummary:
        description: ImageSummary image summary
        properties:
            Containers:
                description: |-
                    Number of containers using this image. Includes both stopped and running
                    containers.

                    This size is not calculated by default, and depends on which API endpoint
                    is used. `-1` indicates that the value has not been set / calculated.
                format: int64
                type: integer
            Created:
                description: |-
                    Date and time at which the image was created as a Unix timestamp
                    (number of seconds sinds EPOCH).
                format: int64
                type: integer
            Id:
                description: |-
                    ID is the content-addressable ID of an image.

                    This identifier is a content-addressable digest calculated from the
                    image's configuration (which includes the digests of layers used by
                    the image).

                    Note that this digest differs from the `RepoDigests` below, which
                    holds digests of image manifests that reference the image.
                type: string
                x-go-name: ID
            Labels:
                additionalProperties:
                    type: string
                description: User-defined key/value metadata.
                type: object
            ParentId:
                description: |-
                    ID of the parent image.

                    Depending on how the image was created, this field may be empty and
                    is only set for images that were built/created locally. This field
                    is empty if the image was pulled from an image registry.
                type: string
                x-go-name: ParentID
            RepoDigests:
                description: |-
                    List of content-addressable digests of locally available image manifests
                    that the image is referenced from. Multiple manifests can refer to the
                    same image.

                    These digests are usually only available if the image was either pulled
                    from a registry, or if the image was pushed to a registry, which is when
                    the manifest is generated and its digest calculated.
                items:
                    type: string
                type: array
            RepoTags:
                description: |-
                    List of image names/tags in the local image cache that reference this
                    image.

                    Multiple image tags can refer to the same image, and this list may be
                    empty if no tags reference the image, in which case the image is
                    "untagged", in which case it can still be referenced by its ID.
                items:
                    type: string
                type: array
            SharedSize:
                description: |-
                    Total size of image layers that are shared between this image and other
                    images.

                    This size is not calculated by default. `-1` indicates that the value
                    has not been set / calculated.
                format: int64
                type: integer
            Size:
                description: Total size of the image including all layers it is composed of.
                format: int64
                type: integer
            VirtualSize:
                description: |-
                    Total size of the image including all layers it is composed of.

                    In versions of Docker before v1.10, this field was calculated from
                    the image itself and all of its parent images. Images are now stored
                    self-contained, and no longer use a parent-chain, making this field
                    an equivalent of the Size field.

                    Deprecated: this field is kept for backward compatibility, and will be removed in API v1.44.
                format: int64
                type: integer
        required:
            - Containers
            - Created
            - Id
            - Labels
            - ParentId
            - RepoDigests
            - RepoTags
            - SharedSize
            - Size
        type: object
        x-go-package: github.com/docker/docker/api/types
    Info:
        description: |-
            Info contains information about the Volume as a whole as provided by
            the CSI storage plugin.
        properties:
            AccessibleTopology:
                description: |-
                    AccessibleTopolgoy is the topology this volume is actually accessible
                    from.
                items:
                    $ref: '#/definitions/Topology'
                type: array
            CapacityBytes:
                description: |-
                    CapacityBytes is the capacity of the volume in bytes. A value of 0
                    indicates that the capacity is unknown.
                format: int64
                type: integer
            VolumeContext:
                additionalProperties:
                    type: string
                description: |-
                    VolumeContext is the context originating from the CSI storage plugin
                    when the Volume is created.
                type: object
            VolumeID:
                description: |-
                    VolumeID is the ID of the Volume as seen by the CSI storage plugin. This
                    is distinct from the Volume's Swarm ID, which is the ID used by all of
                    the Docker Engine to refer to the Volume. If this field is blank, then
                    the Volume has not been successfully created yet.
                type: string
        type: object
        x-go-package: github.com/docker/docker/api/types/volume
    Instance:
        properties:
            createdAt:
                format: date-time
                type: string
                x-go-name: CreatedAt
            deployLog:
                type: string
                x-go-name: DeployLog
            description:
                type: string
                x-go-name: Description
            group:
                $ref: '#/definitions/Group'
            groupName:
                type: string
                x-go-name: GroupName
            id:
                format: uint64
                type: integer
                x-go-name: ID
            name:
                type: string
                x-go-name: Name
            parameters:
                items:
                    $ref: '#/definitions/InstanceParameter'
                type: array
                x-go-name: Parameters
            preset:
                type: boolean
                x-go-name: Preset
            presetId:
                description: The preset which this instance is created from
                format: uint64
                type: integer
                x-go-name: PresetID
            public:
                type: boolean
                x-go-name: Public
            stackName:
                type: string
                x-go-name: StackName
            ttl:
                format: uint64
                type: integer
                x-go-name: TTL
            updatedAt:
                format: date-time
                type: string
                x-go-name: UpdatedAt
            user:
                $ref: '#/definitions/User'
            userId:
                format: uint64
                type: integer
                x-go-name: UserID
        type: object
        x-go-package: github.com/dhis2-sre/im-manager/pkg/model
    InstanceParameter:
        properties:
            name:
                type: string
                x-go-name: Name
            value:
                type: string
                x-go-name: Value
        type: object
        x-go-package: github.com/dhis2-sre/im-manager/pkg/model
    ListResponse:
        description: Volume list response
        properties:
            Volumes:
                description: List of volumes
                items:
                    $ref: '#/definitions/Volume'
                type: array
            Warnings:
                description: Warnings that occurred when fetching the list of volumes.
                items:
                    type: string
                type: array
        title: ListResponse VolumeListResponse
        type: object
        x-go-package: github.com/docker/docker/api/types/volume
    Lock:
        properties:
            databaseId:
                format: uint64
                type: integer
                x-go-name: DatabaseID
            instanceId:
                format: uint64
                type: integer
                x-go-name: InstanceID
            userId:
                format: uint64
                type: integer
                x-go-name: UserID
        type: object
        x-go-package: github.com/dhis2-sre/im-manager/pkg/model
    LockDatabaseRequest:
        properties:
            instanceId:
                format: uint64
                type: integer
                x-go-name: InstanceId
        type: object
        x-go-package: github.com/dhis2-sre/im-manager/pkg/database
    Meta:
        properties:
            CreatedAt:
                format: date-time
                type: string
            UpdatedAt:
                format: date-time
                type: string
            Version:
                $ref: '#/definitions/Version'
        title: Meta is a base object inherited by most of the other once.
        type: object
        x-go-package: github.com/docker/docker/api/types/swarm
    Plugin:
        description: Plugin A plugin for the Engine API
        properties:
            Config:
                $ref: '#/definitions/PluginConfig'
            Enabled:
                description: True if the plugin is running. False if the plugin is not running, only installed.
                type: boolean
            Id:
                description: Id
                type: string
                x-go-name: ID
            Name:
                description: name
                type: string
            PluginReference:
                description: plugin remote reference used to push/pull the plugin
                type: string
            Settings:
                $ref: '#/definitions/PluginSettings'
        required:
            - Config
            - Enabled
            - Name
            - Settings
        type: object
        x-go-package: github.com/docker/docker/api/types
    PluginConfig:
        properties:
            Args:
                $ref: '#/definitions/PluginConfigArgs'
            Description:
                description: description
                type: string
            DockerVersion:
                description: Docker Version used to create the plugin
                type: string
            Documentation:
                description: documentation
                type: string
            Entrypoint:
                description: entrypoint
                items:
                    type: string
                type: array
            Env:
                description: env
                items:
                    $ref: '#/definitions/PluginEnv'
                type: array
            Interface:
                $ref: '#/definitions/PluginConfigInterface'
            IpcHost:
                description: ipc host
                type: boolean
            Linux:
                $ref: '#/definitions/PluginConfigLinux'
            Mounts:
                description: mounts
                items:
                    $ref: '#/definitions/PluginMount'
                type: array
            Network:
                $ref: '#/definitions/PluginConfigNetwork'
            PidHost:
                description: pid host
                type: boolean
            PropagatedMount:
                description: propagated mount
                type: string
            User:
                $ref: '#/definitions/PluginConfigUser'
            WorkDir:
                description: work dir
                type: string
            rootfs:
                $ref: '#/definitions/PluginConfigRootfs'
        required:
            - Args
            - Description
            - Documentation
            - Entrypoint
            - Env
            - Interface
            - IpcHost
            - Linux
            - Mounts
            - Network
            - PidHost
            - PropagatedMount
            - WorkDir
        title: PluginConfig The config of a plugin.
        type: object
        x-go-package: github.com/docker/docker/api/types
    PluginConfigArgs:
        description: PluginConfigArgs plugin config args
        properties:
            Description:
                description: description
                type: string
            Name:
                description: name
                type: string
            Settable:
                description: settable
                items:
                    type: string
                type: array
            Value:
                description: value
                items:
                    type: string
                type: array
        required:
            - Description
            - Name
            - Settable
            - Value
        type: object
        x-go-package: github.com/docker/docker/api/types
    PluginConfigInterface:
        description: PluginConfigInterface The interface between Docker and the plugin
        properties:
            ProtocolScheme:
                description: Protocol to use for clients connecting to the plugin.
                type: string
            Socket:
                description: socket
                type: string
            Types:
                description: types
                items:
                    $ref: '#/definitions/PluginInterfaceType'
                type: array
        required:
            - Socket
            - Types
        type: object
        x-go-package: github.com/docker/docker/api/types
    PluginConfigLinux:
        description: PluginConfigLinux plugin config linux
        properties:
            AllowAllDevices:
                description: allow all devices
                type: boolean
            Capabilities:
                description: capabilities
                items:
                    type: string
                type: array
            Devices:
                description: devices
                items:
                    $ref: '#/definitions/PluginDevice'
                type: array
        required:
            - AllowAllDevices
            - Capabilities
            - Devices
        type: object
        x-go-package: github.com/docker/docker/api/types
    PluginConfigNetwork:
        description: PluginConfigNetwork plugin config network
        properties:
            Type:
                description: type
                type: string
        required:
            - Type
        type: object
        x-go-package: github.com/docker/docker/api/types
    PluginConfigRootfs:
        description: PluginConfigRootfs plugin config rootfs
        properties:
            diff_ids:
                description: diff ids
                items:
                    type: string
                type: array
                x-go-name: DiffIds
            type:
                description: type
                type: string
                x-go-name: Type
        type: object
        x-go-package: github.com/docker/docker/api/types
    PluginConfigUser:
        description: PluginConfigUser plugin config user
        properties:
            GID:
                description: g ID
                format: uint32
                type: integer
            UID:
                description: UID
                format: uint32
                type: integer
        type: object
        x-go-package: github.com/docker/docker/api/types
    PluginDevice:
        description: PluginDevice plugin device
        properties:
            Description:
                description: description
                type: string
            Name:
                description: name
                type: string
            Path:
                description: path
                type: string
            Settable:
                description: settable
                items:
                    type: string
                type: array
        required:
            - Description
            - Name
            - Path
            - Settable
        type: object
        x-go-package: github.com/docker/docker/api/types
    PluginEnv:
        description: PluginEnv plugin env
        properties:
            Description:
                description: description
                type: string
            Name:
                description: name
                type: string
            Settable:
                description: settable
                items:
                    type: string
                type: array
            Value:
                description: value
                type: string
        required:
            - Description
            - Name
            - Settable
            - Value
        type: object
        x-go-package: github.com/docker/docker/api/types
    PluginInterfaceType:
        description: PluginInterfaceType plugin interface type
        properties:
            Capability:
                description: capability
                type: string
            Prefix:
                description: prefix
                type: string
            Version:
                description: version
                type: string
        required:
            - Capability
            - Prefix
            - Version
        type: object
        x-go-package: github.com/docker/docker/api/types
    PluginMount:
        description: PluginMount plugin mount
        properties:
            Description:
                description: description
                type: string
            Destination:
                description: destination
                type: string
            Name:
                description: name
                type: string
            Options:
                description: options
                items:
                    type: string
                type: array
            Settable:
                description: settable
                items:
                    type: string
                type: array
            Source:
                description: source
                type: string
            Type:
                description: type
                type: string
        required:
            - Description
            - Destination
            - Name
            - Options
            - Settable
            - Source
            - Type
        type: object
        x-go-package: github.com/docker/docker/api/types
    PluginSettings:
        properties:
            Args:
                description: args
                items:
                    type: string
                type: array
            Devices:
                description: devices
                items:
                    $ref: '#/definitions/PluginDevice'
                type: array
            Env:
                description: env
                items:
                    type: string
                type: array
            Mounts:
                description: mounts
                items:
                    $ref: '#/definitions/PluginMount'
                type: array
        required:
            - Args
            - Devices
            - Env
            - Mounts
        title: PluginSettings Settings that can be modified by users.
        type: object
        x-go-package: github.com/docker/docker/api/types
    Port:
        description: Port An open port on a container
        properties:
            IP:
                description: Host IP address that the container's port is mapped to
                type: string
            PrivatePort:
                description: Port on the container
                format: uint16
                type: integer
            PublicPort:
                description: Port exposed on the host
                format: uint16
                type: integer
            Type:
                description: type
                type: string
        required:
            - PrivatePort
            - Type
        type: object
        x-go-package: github.com/docker/docker/api/types
    PublishState:
        description: |-
            PublishState represents the state of a Volume as it pertains to its
            use on a particular Node.
        type: string
        x-go-package: github.com/docker/docker/api/types/volume
    PublishStatus:
        description: |-
            PublishStatus represents the status of the volume as published to an
            individual node
        properties:
            NodeID:
                description: NodeID is the ID of the swarm node this Volume is published to.
                type: string
            PublishContext:
                additionalProperties:
                    type: string
                description: |-
                    PublishContext is the PublishContext returned by the CSI plugin when
                    a volume is published.
                type: object
            State:
                $ref: '#/definitions/PublishState'
        type: object
        x-go-package: github.com/docker/docker/api/types/volume
    RefreshTokenRequest:
        properties:
            refreshToken:
                type: string
                x-go-name: RefreshToken
        type: object
        x-go-package: github.com/dhis2-sre/im-manager/pkg/user
    Request:
        properties:
            key:
                type: string
                x-go-name: Key
            payload:
                x-go-name: Payload
        type: object
        x-go-package: github.com/dhis2-sre/im-manager/pkg/integration
    Response:
        description: Response depends on the input and can be either a list or a map
        type: object
        x-go-package: github.com/dhis2-sre/im-manager/pkg/integration
    Scope:
        description: |-
            Scope defines the Scope of a Cluster Volume. This is how many nodes a
            Volume can be accessed simultaneously on.
        type: string
        x-go-package: github.com/docker/docker/api/types/volume
    Secret:
        description: |-
            Secret represents a Swarm Secret value that must be passed to the CSI
            storage plugin when operating on this Volume. It represents one key-value
            pair of possibly many.
        properties:
            Key:
                description: Key is the name of the key of the key-value pair passed to the plugin.
                type: string
            Secret:
                description: |-
                    Secret is the swarm Secret object from which to read data. This can be a
                    Secret name or ID. The Secret data is retrieved by Swarm and used as the
                    value of the key-value pair passed to the plugin.
                type: string
        type: object
        x-go-package: github.com/docker/docker/api/types/volume
    ServiceUpdateResponse:
        description: ServiceUpdateResponse service update response
        properties:
            Warnings:
                description: Optional warning messages
                items:
                    type: string
                type: array
        type: object
        x-go-package: github.com/docker/docker/api/types
    SharingMode:
        description: |-
            SharingMode defines the Sharing of a Cluster Volume. This is how Tasks using a
            Volume at the same time can use it.
        type: string
        x-go-package: github.com/docker/docker/api/types/volume
    Stack:
        properties:
            hostnamePattern:
                type: string
                x-go-name: HostnamePattern
            hostnameVariable:
                type: string
                x-go-name: HostnameVariable
            instances:
                items:
                    $ref: '#/definitions/Instance'
                type: array
                x-go-name: Instances
            name:
                type: string
                x-go-name: Name
            parameters:
                items:
                    $ref: '#/definitions/StackParameter'
                type: array
                x-go-name: Parameters
        type: object
<<<<<<< HEAD
        x-go-package: github.com/dhis2-sre/im-manager/pkg/model
    StackParameter:
=======
        x-go-package: github.com/dhis2-sre/im-manager/pkg/stack
    StackDetail:
        properties:
            hostnamePattern:
                type: string
                x-go-name: HostnamePattern
            hostnameVariable:
                type: string
                x-go-name: HostnameVariable
            instances:
                items:
                    $ref: '#/definitions/Instance'
                type: array
                x-go-name: Instances
            name:
                type: string
                x-go-name: Name
            parameters:
                $ref: '#/definitions/StackDetailParameters'
        type: object
        x-go-name: Stack
        x-go-package: github.com/dhis2-sre/im-manager/pkg/model
    StackDetailParameter:
>>>>>>> 1b06e2a3
        properties:
            consumed:
                description: Consumed signals that this parameter is provided by another stack i.e. one of the stacks required stacks.
                type: boolean
                x-go-name: Consumed
            defaultValue:
                type: string
                x-go-name: DefaultValue
        type: object
        x-go-name: StackParameter
        x-go-package: github.com/dhis2-sre/im-manager/pkg/model
    StackDetailParameters:
        additionalProperties:
            $ref: '#/definitions/StackDetailParameter'
        type: object
        x-go-name: StackParameters
        x-go-package: github.com/dhis2-sre/im-manager/pkg/model
    StackParameter:
        properties:
            consumed:
                type: boolean
                x-go-name: Consumed
            defaultValue:
                type: string
                x-go-name: DefaultValue
            name:
                type: string
                x-go-name: Name
        type: object
        x-go-package: github.com/dhis2-sre/im-manager/pkg/stack
    Tokens:
        description: Tokens domain object defining user tokens
        properties:
            accessToken:
                type: string
                x-go-name: AccessToken
            expiresIn:
                format: uint64
                type: integer
                x-go-name: ExpiresIn
            refreshToken:
                type: string
                x-go-name: RefreshToken
            tokenType:
                type: string
                x-go-name: TokenType
        type: object
        x-go-package: github.com/dhis2-sre/im-manager/pkg/token
    Topology:
        description: |-
            This description is taken verbatim from the CSI Spec:

            A topological domain is a sub-division of a cluster, like "region",
            "zone", "rack", etc.
            A topological segment is a specific instance of a topological domain,
            like "zone3", "rack3", etc.
            For example {"com.company/zone": "Z1", "com.company/rack": "R3"}
            Valid keys have two segments: an OPTIONAL prefix and name, separated
            by a slash (/), for example: "com.company.example/zone".
            The key name segment is REQUIRED. The prefix is OPTIONAL.
            The key name MUST be 63 characters or less, begin and end with an
            alphanumeric character ([a-z0-9A-Z]), and contain only dashes (-),
            underscores (_), dots (.), or alphanumerics in between, for example
            "zone".
            The key prefix MUST be 63 characters or less, begin and end with a
            lower-case alphanumeric character ([a-z0-9]), contain only
            dashes (-), dots (.), or lower-case alphanumerics in between, and
            follow domain name notation format
            (https://tools.ietf.org/html/rfc1035#section-2.3.1).
            The key prefix SHOULD include the plugin's host company name and/or
            the plugin name, to minimize the possibility of collisions with keys
            from other plugins.
            If a key prefix is specified, it MUST be identical across all
            topology keys returned by the SP (across all RPCs).
            Keys MUST be case-insensitive. Meaning the keys "Zone" and "zone"
            MUST not both exist.
            Each value (topological segment) MUST contain 1 or more strings.
            Each string MUST be 63 characters or less and begin and end with an
            alphanumeric character with '-', '_', '.', or alphanumerics in
            between.
        properties:
            Segments:
                additionalProperties:
                    type: string
                type: object
        title: Topology is a map of topological domains to topological segments.
        type: object
        x-go-package: github.com/docker/docker/api/types/volume
    TopologyRequirement:
        description: |-
            TopologyRequirement expresses the user's requirements for a volume's
            accessible topology.
        properties:
            Preferred:
                description: |-
                    Preferred is a list of Topologies that the volume should attempt to be
                    provisioned in.

                    Taken from the CSI spec:

                    Specifies the list of topologies the CO would prefer the volume to
                    be provisioned in.

                    This field is OPTIONAL. If TopologyRequirement is specified either
                    requisite or preferred or both MUST be specified.

                    An SP MUST attempt to make the provisioned volume available using
                    the preferred topologies in order from first to last.

                    If requisite is specified, all topologies in preferred list MUST
                    also be present in the list of requisite topologies.

                    If the SP is unable to to make the provisioned volume available
                    from any of the preferred topologies, the SP MAY choose a topology
                    from the list of requisite topologies.
                    If the list of requisite topologies is not specified, then the SP
                    MAY choose from the list of all possible topologies.
                    If the list of requisite topologies is specified and the SP is
                    unable to to make the provisioned volume available from any of the
                    requisite topologies it MUST fail the CreateVolume call.

                    Example 1:
                    Given a volume should be accessible from a single zone, and
                    requisite =
                    {"region": "R1", "zone": "Z2"},
                    {"region": "R1", "zone": "Z3"}
                    preferred =
                    {"region": "R1", "zone": "Z3"}
                    then the the SP SHOULD first attempt to make the provisioned volume
                    available from "zone" "Z3" in the "region" "R1" and fall back to
                    "zone" "Z2" in the "region" "R1" if that is not possible.

                    Example 2:
                    Given a volume should be accessible from a single zone, and
                    requisite =
                    {"region": "R1", "zone": "Z2"},
                    {"region": "R1", "zone": "Z3"},
                    {"region": "R1", "zone": "Z4"},
                    {"region": "R1", "zone": "Z5"}
                    preferred =
                    {"region": "R1", "zone": "Z4"},
                    {"region": "R1", "zone": "Z2"}
                    then the the SP SHOULD first attempt to make the provisioned volume
                    accessible from "zone" "Z4" in the "region" "R1" and fall back to
                    "zone" "Z2" in the "region" "R1" if that is not possible. If that
                    is not possible, the SP may choose between either the "zone"
                    "Z3" or "Z5" in the "region" "R1".

                    Example 3:
                    Given a volume should be accessible from TWO zones (because an
                    opaque parameter in CreateVolumeRequest, for example, specifies
                    the volume is accessible from two zones, aka synchronously
                    replicated), and
                    requisite =
                    {"region": "R1", "zone": "Z2"},
                    {"region": "R1", "zone": "Z3"},
                    {"region": "R1", "zone": "Z4"},
                    {"region": "R1", "zone": "Z5"}
                    preferred =
                    {"region": "R1", "zone": "Z5"},
                    {"region": "R1", "zone": "Z3"}
                    then the the SP SHOULD first attempt to make the provisioned volume
                    accessible from the combination of the two "zones" "Z5" and "Z3" in
                    the "region" "R1". If that's not possible, it should fall back to
                    a combination of "Z5" and other possibilities from the list of
                    requisite. If that's not possible, it should fall back  to a
                    combination of "Z3" and other possibilities from the list of
                    requisite. If that's not possible, it should fall back  to a
                    combination of other possibilities from the list of requisite.
                items:
                    $ref: '#/definitions/Topology'
                type: array
            Requisite:
                description: |-
                    Requisite specifies a list of Topologies, at least one of which the
                    volume must be accessible from.

                    Taken verbatim from the CSI Spec:

                    Specifies the list of topologies the provisioned volume MUST be
                    accessible from.
                    This field is OPTIONAL. If TopologyRequirement is specified either
                    requisite or preferred or both MUST be specified.

                    If requisite is specified, the provisioned volume MUST be
                    accessible from at least one of the requisite topologies.

                    Given
                    x = number of topologies provisioned volume is accessible from
                    n = number of requisite topologies
                    The CO MUST ensure n >= 1. The SP MUST ensure x >= 1
                    If x==n, then the SP MUST make the provisioned volume available to
                    all topologies from the list of requisite topologies. If it is
                    unable to do so, the SP MUST fail the CreateVolume call.
                    For example, if a volume should be accessible from a single zone,
                    and requisite =
                    {"region": "R1", "zone": "Z2"}
                    then the provisioned volume MUST be accessible from the "region"
                    "R1" and the "zone" "Z2".
                    Similarly, if a volume should be accessible from two zones, and
                    requisite =
                    {"region": "R1", "zone": "Z2"},
                    {"region": "R1", "zone": "Z3"}
                    then the provisioned volume MUST be accessible from the "region"
                    "R1" and both "zone" "Z2" and "zone" "Z3".

                    If x<n, then the SP SHALL choose x unique topologies from the list
                    of requisite topologies. If it is unable to do so, the SP MUST fail
                    the CreateVolume call.
                    For example, if a volume should be accessible from a single zone,
                    and requisite =
                    {"region": "R1", "zone": "Z2"},
                    {"region": "R1", "zone": "Z3"}
                    then the SP may choose to make the provisioned volume available in
                    either the "zone" "Z2" or the "zone" "Z3" in the "region" "R1".
                    Similarly, if a volume should be accessible from two zones, and
                    requisite =
                    {"region": "R1", "zone": "Z2"},
                    {"region": "R1", "zone": "Z3"},
                    {"region": "R1", "zone": "Z4"}
                    then the provisioned volume MUST be accessible from any combination
                    of two unique topologies: e.g. "R1/Z2" and "R1/Z3", or "R1/Z2" and
                    "R1/Z4", or "R1/Z3" and "R1/Z4".

                    If x>n, then the SP MUST make the provisioned volume available from
                    all topologies from the list of requisite topologies and MAY choose
                    the remaining x-n unique topologies from the list of all possible
                    topologies. If it is unable to do so, the SP MUST fail the
                    CreateVolume call.
                    For example, if a volume should be accessible from two zones, and
                    requisite =
                    {"region": "R1", "zone": "Z2"}
                    then the provisioned volume MUST be accessible from the "region"
                    "R1" and the "zone" "Z2" and the SP may select the second zone
                    independently, e.g. "R1/Z4".
                items:
                    $ref: '#/definitions/Topology'
                type: array
        type: object
        x-go-package: github.com/docker/docker/api/types/volume
    TypeBlock:
        description: Intentionally empty.
        title: TypeBlock defines options for using a volume as a block-type volume.
        type: object
        x-go-package: github.com/docker/docker/api/types/volume
    TypeMount:
        description: |-
            TypeMount contains options for using a volume as a Mount-type
            volume.
        properties:
            FsType:
                description: FsType specifies the filesystem type for the mount volume. Optional.
                type: string
            MountFlags:
                description: MountFlags defines flags to pass when mounting the volume. Optional.
                items:
                    type: string
                type: array
        type: object
        x-go-package: github.com/docker/docker/api/types/volume
    UpdateDatabaseRequest:
        properties:
            name:
                type: string
                x-go-name: Name
        type: object
        x-go-package: github.com/dhis2-sre/im-manager/pkg/database
    UpdateInstanceRequest:
        properties:
            parameters:
                items:
                    $ref: '#/definitions/InstanceParameter'
                type: array
                x-go-name: Parameters
            ttl:
                format: uint64
                type: integer
                x-go-name: TTL
        type: object
        x-go-package: github.com/dhis2-sre/im-manager/pkg/instance
    UsageData:
        description: |-
            UsageData Usage details about the volume. This information is used by the
            `GET /system/df` endpoint, and omitted in other endpoints.
        properties:
            RefCount:
                description: |-
                    The number of containers referencing this volume. This field
                    is set to `-1` if the reference-count is not available.
                format: int64
                type: integer
            Size:
                description: |-
                    Amount of disk space used by the volume (in bytes). This information
                    is only available for volumes created with the `"local"` volume
                    driver. For volumes created with other volume drivers, this field
                    is set to `-1` ("not available")
                format: int64
                type: integer
        required:
            - RefCount
            - Size
        type: object
        x-go-package: github.com/docker/docker/api/types/volume
    User:
        description: User domain object defining a user
        properties:
            adminGroups:
                items:
                    $ref: '#/definitions/Group'
                type: array
                x-go-name: AdminGroups
            createdAt:
                format: date-time
                type: string
                x-go-name: CreatedAt
            email:
                type: string
                x-go-name: Email
            groups:
                items:
                    $ref: '#/definitions/Group'
                type: array
                x-go-name: Groups
            id:
                format: uint64
                type: integer
                x-go-name: ID
            updatedAt:
                format: date-time
                type: string
                x-go-name: UpdatedAt
        type: object
        x-go-package: github.com/dhis2-sre/im-manager/pkg/model
    Version:
        properties:
            Index:
                format: uint64
                type: integer
        title: Version represents the internal object version.
        type: object
        x-go-package: github.com/docker/docker/api/types/swarm
    Volume:
        description: Volume volume
        properties:
            ClusterVolume:
                $ref: '#/definitions/ClusterVolume'
            CreatedAt:
                description: Date/Time the volume was created.
                type: string
            Driver:
                description: Name of the volume driver used by the volume.
                type: string
            Labels:
                additionalProperties:
                    type: string
                description: User-defined key/value metadata.
                type: object
            Mountpoint:
                description: Mount path of the volume on the host.
                type: string
            Name:
                description: Name of the volume.
                type: string
            Options:
                additionalProperties:
                    type: string
                description: The driver specific options used when creating the volume.
                type: object
            Scope:
                description: |-
                    The level at which the volume exists. Either `global` for cluster-wide,
                    or `local` for machine level.
                type: string
            Status:
                additionalProperties: {}
                description: |-
                    Low-level details about the volume, provided by the volume driver.
                    Details are returned as a map with key/value pairs:
                    `{"key":"value","key2":"value2"}`.

                    The `Status` field is optional, and is omitted if the volume driver
                    does not support this feature.
                type: object
            UsageData:
                $ref: '#/definitions/UsageData'
        required:
            - Driver
            - Labels
            - Mountpoint
            - Name
            - Options
            - Scope
        type: object
        x-go-package: github.com/docker/docker/api/types/volume
    WaitExitError:
        description: WaitExitError container waiting error, if any
        properties:
            Message:
                description: Details of an error
                type: string
        type: object
        x-go-package: github.com/docker/docker/api/types/container
    WaitResponse:
        description: OK response to ContainerWait operation
        properties:
            Error:
                $ref: '#/definitions/WaitExitError'
            StatusCode:
                description: Exit code of the container
                format: int64
                type: integer
        required:
            - StatusCode
        title: WaitResponse ContainerWaitResponse
        type: object
        x-go-package: github.com/docker/docker/api/types/container
    saveAsRequest:
        properties:
            format:
                description: Database dump format. Currently plain and custom are support, please see https://www.postgresql.org/docs/current/app-pgdump.html
                type: string
                x-go-name: Format
            name:
                description: Name of the new database
                type: string
                x-go-name: Name
        type: object
        x-go-package: github.com/dhis2-sre/im-manager/pkg/database
    signUpRequest:
        properties:
            email:
                type: string
                x-go-name: Email
            password:
                type: string
                x-go-name: Password
        type: object
        x-go-package: github.com/dhis2-sre/im-manager/pkg/user
    updateUserRequest:
        properties:
            email:
                type: string
                x-go-name: Email
            password:
                type: string
                x-go-name: Password
        type: object
        x-go-package: github.com/dhis2-sre/im-manager/pkg/user
    validateEmailRequest:
        properties:
            token:
                type: string
                x-go-name: Token
        type: object
        x-go-package: github.com/dhis2-sre/im-manager/pkg/user
info:
    contact:
        email: info@dhis2.org
        url: https://github.com/dhis2-sre/im-manager
    description: Instance Manager
    license:
        name: TODO
    title: Instance Manager
    version: 0.1.0
paths:
    /databases:
        get:
            description: List databases...
            operationId: listDatabases
            responses:
                "200":
                    description: GroupsWithDatabases
                    schema:
                        items:
                            $ref: '#/definitions/GroupsWithDatabases'
                        type: array
                "401":
                    $ref: '#/responses/Error'
                "403":
                    $ref: '#/responses/Error'
                "415":
                    $ref: '#/responses/Error'
            security:
                - oauth2: []
            summary: List databases
        post:
            description: Upload database...
            operationId: uploadDatabase
            parameters:
                - description: Upload database request body parameter
                  in: formData
                  name: Group
                  required: true
                  type: string
                - description: Upload database request body parameter
                  in: formData
                  name: File
                  required: true
                  type: file
            responses:
                "201":
                    $ref: '#/responses/Database'
                "401":
                    $ref: '#/responses/Error'
                "403":
                    $ref: '#/responses/Error'
                "404":
                    $ref: '#/responses/Error'
                "415":
                    $ref: '#/responses/Error'
            security:
                - oauth2: []
            summary: Upload database
    /databases/{id}:
        delete:
            description: Delete database by id...
            operationId: deleteDatabaseById
            parameters:
                - format: uint64
                  in: path
                  name: id
                  required: true
                  type: integer
                  x-go-name: ID
            responses:
                "202":
                    description: ""
                "401":
                    $ref: '#/responses/Error'
                "403":
                    $ref: '#/responses/Error'
                "404":
                    $ref: '#/responses/Error'
                "415":
                    $ref: '#/responses/Error'
            security:
                - oauth2: []
            summary: Delete database
        get:
            description: Find a database by its identifier. The identifier could be either the actual id of the database or the slug associated with it
            operationId: findDatabase
            parameters:
                - format: uint64
                  in: path
                  name: id
                  required: true
                  type: integer
                  x-go-name: ID
            responses:
                "200":
                    $ref: '#/responses/Database'
                "400":
                    $ref: '#/responses/Error'
                "401":
                    $ref: '#/responses/Error'
                "403":
                    $ref: '#/responses/Error'
                "404":
                    $ref: '#/responses/Error'
                "415":
                    $ref: '#/responses/Error'
            security:
                - oauth2: []
            summary: Find database
        put:
            description: |-
                Update database by id
                TODO: Race condition? If two clients request at the same time... Do we need a transaction between find and update
            operationId: updateDatabaseById
            parameters:
                - format: uint64
                  in: path
                  name: id
                  required: true
                  type: integer
                  x-go-name: ID
                - description: Update database request body parameter
                  in: body
                  name: Body
                  required: true
                  schema:
                    $ref: '#/definitions/UpdateDatabaseRequest'
            responses:
                "200":
                    $ref: '#/responses/Database'
                "401":
                    $ref: '#/responses/Error'
                "403":
                    $ref: '#/responses/Error'
                "415":
                    $ref: '#/responses/Error'
            security:
                - oauth2: []
            summary: Update database
    /databases/{id}/copy:
        post:
            description: Copy database...
            operationId: copyDatabase
            parameters:
                - format: uint64
                  in: path
                  name: id
                  required: true
                  type: integer
                  x-go-name: ID
                - description: Copy database request body parameter
                  in: body
                  name: Body
                  required: true
                  schema:
                    $ref: '#/definitions/CopyDatabaseRequest'
            responses:
                "202":
                    $ref: '#/responses/Database'
                "401":
                    $ref: '#/responses/Error'
                "403":
                    $ref: '#/responses/Error'
                "415":
                    $ref: '#/responses/Error'
            security:
                - oauth2: []
            summary: Copy database
    /databases/{id}/download:
        get:
            description: Download a database by its identifier. The identifier could be either the actual id of the database or the slug associated with it
            operationId: downloadDatabase
            parameters:
                - format: uint64
                  in: path
                  name: id
                  required: true
                  type: integer
                  x-go-name: ID
            responses:
                "200":
                    $ref: '#/responses/DownloadDatabaseResponse'
                "401":
                    $ref: '#/responses/Error'
                "403":
                    $ref: '#/responses/Error'
                "404":
                    $ref: '#/responses/Error'
                "415":
                    $ref: '#/responses/Error'
            security:
                - oauth2: []
            summary: Download database
    /databases/{id}/external:
        post:
            description: Create link so the database can be downloaded without log in
            operationId: createExternalDownloadDatabase
            parameters:
                - format: uint64
                  in: path
                  name: id
                  required: true
                  type: integer
                  x-go-name: ID
                - description: Create external database download
                  in: body
                  name: Body
                  required: true
                  schema:
                    $ref: '#/definitions/CreateExternalDatabaseRequest'
            responses:
                "200":
                    $ref: '#/responses/CreateExternalDownloadResponse'
                "401":
                    $ref: '#/responses/Error'
                "403":
                    $ref: '#/responses/Error'
                "404":
                    $ref: '#/responses/Error'
                "415":
                    $ref: '#/responses/Error'
            security:
                - oauth2: []
            summary: External download link
    /databases/{id}/lock:
        delete:
            description: Unlock database by id
            operationId: unlockDatabaseById
            parameters:
                - format: uint64
                  in: path
                  name: id
                  required: true
                  type: integer
                  x-go-name: ID
                - description: Lock/unlock database request body parameter
                  in: body
                  name: Body
                  required: true
                  schema:
                    $ref: '#/definitions/LockDatabaseRequest'
            responses:
                "202":
                    description: ""
                "401":
                    $ref: '#/responses/Error'
                "403":
                    $ref: '#/responses/Error'
                "404":
                    $ref: '#/responses/Error'
                "415":
                    $ref: '#/responses/Error'
            security:
                - oauth2: []
            summary: Unlock database
        post:
            description: Lock database by id...
            operationId: lockDatabaseById
            parameters:
                - format: uint64
                  in: path
                  name: id
                  required: true
                  type: integer
                  x-go-name: ID
                - description: Lock/unlock database request body parameter
                  in: body
                  name: Body
                  required: true
                  schema:
                    $ref: '#/definitions/LockDatabaseRequest'
            responses:
                "200":
                    $ref: '#/responses/Lock'
                "401":
                    $ref: '#/responses/Error'
                "403":
                    $ref: '#/responses/Error'
                "404":
                    $ref: '#/responses/Error'
                "409":
                    $ref: '#/responses/Error'
                "415":
                    $ref: '#/responses/Error'
            security:
                - oauth2: []
            summary: Lock database
    /databases/external/{uuid}:
        get:
            description: Download a given database without authentication
            operationId: externalDownloadDatabase
            parameters:
                - format: uint64
                  in: path
                  name: uuid
                  required: true
                  type: integer
                  x-go-name: UUID
            responses:
                "200":
                    $ref: '#/responses/DownloadDatabaseResponse'
                "401":
                    $ref: '#/responses/Error'
                "403":
                    $ref: '#/responses/Error'
                "404":
                    $ref: '#/responses/Error'
                "415":
                    $ref: '#/responses/Error'
            security:
                - oauth2: []
            summary: Externally download database
    /databases/save-as/{instanceId}:
        post:
            description: Save database under a new name
            operationId: saveAsDatabase
            parameters:
                - format: uint64
                  in: path
                  name: instanceId
                  required: true
                  type: integer
                  x-go-name: InstanceID
                - description: SaveAs database request body parameter
                  in: body
                  name: Body
                  required: true
                  schema:
                    $ref: '#/definitions/saveAsRequest'
            responses:
                "201":
                    $ref: '#/responses/Database'
                "401":
                    $ref: '#/responses/Error'
                "403":
                    $ref: '#/responses/Error'
                "404":
                    $ref: '#/responses/Error'
                "415":
                    $ref: '#/responses/Error'
            security:
                - oauth2: []
            summary: '"Save as" database'
    /databases/save/{instanceId}:
        post:
            description: Saving a database won't affect the instances running the database. However, it should be noted that if two unlocked databases are deployed from the same database they can both overwrite it. It's up to the users to ensure this doesn't happen accidentally.
            operationId: saveDatabase
            parameters:
                - format: uint64
                  in: path
                  name: instanceId
                  required: true
                  type: integer
                  x-go-name: InstanceID
            responses:
                "202":
                    description: ""
                "401":
                    $ref: '#/responses/Error'
                "403":
                    $ref: '#/responses/Error'
                "404":
                    $ref: '#/responses/Error'
                "415":
                    $ref: '#/responses/Error'
            security:
                - oauth2: []
            summary: Save database
    /deployments/{id}:
        get:
            description: Find a deployment by id
            operationId: findDeploymentById
            parameters:
                - format: uint64
                  in: path
                  name: id
                  required: true
                  type: integer
                  x-go-name: ID
            responses:
                "200":
                    description: Instance
                    schema:
                        $ref: '#/definitions/Instance'
                "401":
                    $ref: '#/responses/Error'
                "403":
                    $ref: '#/responses/Error'
                "404":
                    $ref: '#/responses/Error'
                "415":
                    $ref: '#/responses/Error'
            security:
                - oauth2: []
            summary: Find a deployment
    /groups:
        get:
            description: Find all groups by user
            operationId: findAllGroupsByUser
            parameters:
                - description: deployable
                  in: query
                  name: deployable
                  type: string
                  x-go-name: Deployable
            responses:
                "200":
                    description: Group
                    schema:
                        items:
                            $ref: '#/definitions/Group'
                        type: array
                "401":
                    $ref: '#/responses/Error'
                "415":
                    $ref: '#/responses/Error'
            security:
                - oauth2: []
            summary: Find all groups
        post:
            description: Create a group...
            operationId: groupCreate
            parameters:
                - description: Create group request body parameter
                  in: body
                  name: Body
                  required: true
                  schema:
                    $ref: '#/definitions/CreateGroupRequest'
            responses:
                "201":
                    description: Group
                    schema:
                        $ref: '#/definitions/Group'
                "400":
                    $ref: '#/responses/Error'
                "401":
                    $ref: '#/responses/Error'
                "403":
                    $ref: '#/responses/Error'
                "415":
                    $ref: '#/responses/Error'
            security:
                - oauth2: []
            summary: Create group
    /groups/{group}/cluster-configuration:
        post:
            description: |-
                Add a cluster configuration to a group. This will allow deploying to a remote cluster.
                Currently only configurations with embedded access tokens are support.
                The configuration needs to be encrypted using Mozilla Sops. Please see ./scripts/addClusterConfigToGroup.sh for an example of how this can be done.
            operationId: addClusterConfigurationToGroup
            parameters:
                - in: path
                  name: group
                  required: true
                  type: string
                  x-go-name: Group
                - description: SOPS encrypted Kubernetes configuration file
                  in: formData
                  name: Body
                  required: true
                  type: file
            responses:
                "201":
                    description: Group
                    schema:
                        $ref: '#/definitions/Group'
                "400":
                    $ref: '#/responses/Error'
                "401":
                    $ref: '#/responses/Error'
                "403":
                    $ref: '#/responses/Error'
                "415":
                    $ref: '#/responses/Error'
            security:
                - oauth2: []
            summary: Add cluster configuration to group
    /groups/{group}/users/{userId}:
        delete:
            description: Remove a user from a group...
            operationId: removeUserFromGroup
            parameters:
                - in: path
                  name: group
                  required: true
                  type: string
                  x-go-name: Group
                - format: uint64
                  in: path
                  name: userId
                  required: true
                  type: integer
                  x-go-name: UserID
            responses:
                "204":
                    description: ""
                "400":
                    $ref: '#/responses/Error'
                "401":
                    $ref: '#/responses/Error'
                "403":
                    $ref: '#/responses/Error'
                "415":
                    $ref: '#/responses/Error'
            security:
                - oauth2: []
            summary: Remove user from group
        post:
            description: Add a user to a group...
            operationId: addUserToGroup
            parameters:
                - in: path
                  name: group
                  required: true
                  type: string
                  x-go-name: Group
                - format: uint64
                  in: path
                  name: userId
                  required: true
                  type: integer
                  x-go-name: UserID
            responses:
                "201":
                    description: Group
                    schema:
                        $ref: '#/definitions/Group'
                "400":
                    $ref: '#/responses/Error'
                "401":
                    $ref: '#/responses/Error'
                "403":
                    $ref: '#/responses/Error'
                "415":
                    $ref: '#/responses/Error'
            security:
                - oauth2: []
            summary: Add user to group
    /groups/{name}:
        get:
            description: Find a group by its name
            operationId: findGroupByName
            parameters:
                - in: path
                  name: name
                  required: true
                  type: string
                  x-go-name: Name
            responses:
                "200":
                    description: Group
                    schema:
                        $ref: '#/definitions/Group'
                "401":
                    $ref: '#/responses/Error'
                "403":
                    $ref: '#/responses/Error'
                "404":
                    $ref: '#/responses/Error'
                "415":
                    $ref: '#/responses/Error'
            security:
                - oauth2: []
            summary: Find group
    /groups/{name}/details:
        get:
            description: Find a group by its name with details
            operationId: findGroupByNameWithDetails
            parameters:
                - in: path
                  name: name
                  required: true
                  type: string
                  x-go-name: Name
            responses:
                "200":
                    description: Group
                    schema:
                        $ref: '#/definitions/Group'
                "401":
                    $ref: '#/responses/Error'
                "403":
                    $ref: '#/responses/Error'
                "404":
                    $ref: '#/responses/Error'
                "415":
                    $ref: '#/responses/Error'
            security:
                - oauth2: []
            summary: Find group with details
    /health:
        get:
            description: Show service health status
            operationId: health
            responses:
                "200":
                    $ref: '#/responses/Response'
            summary: Health status
    /instances:
        get:
            description: List all instances accessible by the user
            operationId: listInstances
            responses:
                "200":
                    $ref: '#/responses/GroupsWithInstances'
                "401":
                    $ref: '#/responses/Error'
                "403":
                    $ref: '#/responses/Error'
                "415":
                    $ref: '#/responses/Error'
            security:
                - oauth2: []
            summary: List instances
        post:
            description: Deploy an instance...
            operationId: deployInstance
            parameters:
                - description: Deploy instance request body parameter
                  in: body
                  name: Payload
                  required: true
                  schema:
                    $ref: '#/definitions/DeployInstanceRequest'
                - description: preset
                  in: query
                  name: preset
                  type: string
                  x-go-name: Preset
            responses:
                "201":
                    description: Instance
                    schema:
                        $ref: '#/definitions/Instance'
                "400":
                    $ref: '#/responses/Error'
                "401":
                    $ref: '#/responses/Error'
                "403":
                    $ref: '#/responses/Error'
                "404":
                    $ref: '#/responses/Error'
                "415":
                    $ref: '#/responses/Error'
            security:
                - oauth2: []
            summary: Deploy instance
    /instances-name-to-id/{groupName}/{instanceName}:
        get:
            description: Find instance id by name and group name
            operationId: instanceNameToId
            parameters:
                - in: path
                  name: groupName
                  required: true
                  type: string
                  x-go-name: GroupName
                - in: path
                  name: instanceName
                  required: true
                  type: string
                  x-go-name: InstanceName
            responses:
                "200":
                    description: Instance
                    schema:
                        $ref: '#/definitions/Instance'
                "401":
                    $ref: '#/responses/Error'
                "403":
                    $ref: '#/responses/Error'
                "404":
                    $ref: '#/responses/Error'
                "415":
                    $ref: '#/responses/Error'
            security:
                - oauth2: []
            summary: Find an instance
    /instances/{id}:
        delete:
            description: Delete an instance by id
            operationId: deleteInstance
            parameters:
                - format: uint64
                  in: path
                  name: id
                  required: true
                  type: integer
                  x-go-name: ID
            responses:
                "202":
                    description: ""
                "401":
                    $ref: '#/responses/Error'
                "403":
                    $ref: '#/responses/Error'
                "404":
                    $ref: '#/responses/Error'
                "415":
                    $ref: '#/responses/Error'
            security:
                - oauth2: []
            summary: Delete instance
        get:
            description: Find an instance by id
            operationId: findById
            parameters:
                - format: uint64
                  in: path
                  name: id
                  required: true
                  type: integer
                  x-go-name: ID
            responses:
                "200":
                    description: Instance
                    schema:
                        $ref: '#/definitions/Instance'
                "401":
                    $ref: '#/responses/Error'
                "403":
                    $ref: '#/responses/Error'
                "404":
                    $ref: '#/responses/Error'
                "415":
                    $ref: '#/responses/Error'
            security:
                - oauth2: []
            summary: Find instance
        put:
            description: Update an instance...
            operationId: updateInstance
            parameters:
                - format: uint64
                  in: path
                  name: id
                  required: true
                  type: integer
                  x-go-name: ID
                - description: Update instance request body parameter
                  in: body
                  name: Payload
                  required: true
                  schema:
                    $ref: '#/definitions/UpdateInstanceRequest'
            responses:
                "204":
                    description: Instance
                    schema:
                        $ref: '#/definitions/Instance'
                "401":
                    $ref: '#/responses/Error'
                "403":
                    $ref: '#/responses/Error'
                "404":
                    $ref: '#/responses/Error'
                "415":
                    $ref: '#/responses/Error'
            security:
                - oauth2: []
            summary: Update instance
    /instances/{id}/logs:
        get:
            description: Stream instance logs in real time
            operationId: instanceLogs
            parameters:
                - format: uint64
                  in: path
                  name: id
                  required: true
                  type: integer
                  x-go-name: ID
                - description: selector
                  in: query
                  name: selector
                  type: string
                  x-go-name: Selector
            responses:
                "200":
                    $ref: '#/responses/InstanceLogsResponse'
                "401":
                    $ref: '#/responses/Error'
                "403":
                    $ref: '#/responses/Error'
                "404":
                    $ref: '#/responses/Error'
                "415":
                    $ref: '#/responses/Error'
            security:
                - oauth2: []
            summary: Stream logs
    /instances/{id}/parameters:
        get:
            description: Find instance by id with decrypted parameters
            operationId: findByIdDecrypted
            parameters:
                - format: uint64
                  in: path
                  name: id
                  required: true
                  type: integer
                  x-go-name: ID
            responses:
                "200":
                    description: Instance
                    schema:
                        $ref: '#/definitions/Instance'
                "401":
                    $ref: '#/responses/Error'
                "403":
                    $ref: '#/responses/Error'
                "404":
                    $ref: '#/responses/Error'
                "415":
                    $ref: '#/responses/Error'
            security:
                - oauth2: []
            summary: Find decrypted instance
    /instances/{id}/pause:
        put:
            description: |-
                Pause an instance. Pause can be called multiple times even on an already paused instance
                (idempotent).
            operationId: pauseInstance
            parameters:
                - format: uint64
                  in: path
                  name: id
                  required: true
                  type: integer
                  x-go-name: ID
            responses:
                "202":
                    description: ""
                "401":
                    $ref: '#/responses/Error'
                "403":
                    $ref: '#/responses/Error'
                "404":
                    $ref: '#/responses/Error'
                "415":
                    $ref: '#/responses/Error'
            security:
                - oauth2: []
            summary: Pause instance
    /instances/{id}/reset:
        put:
            description: Resetting an instance will completely destroy it and redeploy using the same parameters
            operationId: resetInstance
            parameters:
                - format: uint64
                  in: path
                  name: id
                  required: true
                  type: integer
                  x-go-name: ID
            responses:
                "202":
                    description: ""
                "400":
                    $ref: '#/responses/Error'
                "401":
                    $ref: '#/responses/Error'
                "403":
                    $ref: '#/responses/Error'
                "404":
                    $ref: '#/responses/Error'
            security:
                - oauth2: []
            summary: Reset instance
    /instances/{id}/restart:
        put:
            description: Restart an instance...
            operationId: restartInstance
            parameters:
                - format: uint64
                  in: path
                  name: id
                  required: true
                  type: integer
                  x-go-name: ID
                - description: selector
                  in: query
                  name: selector
                  type: string
                  x-go-name: Selector
            responses:
                "202":
                    description: ""
                "401":
                    $ref: '#/responses/Error'
                "403":
                    $ref: '#/responses/Error'
                "404":
                    $ref: '#/responses/Error'
                "415":
                    $ref: '#/responses/Error'
            security:
                - oauth2: []
            summary: Restart instance
    /instances/{id}/resume:
        put:
            description: |-
                Resume a paused instance. Resume can be called multiple times even on an already running
                instance (idempotent).
            operationId: resumeInstance
            parameters:
                - format: uint64
                  in: path
                  name: id
                  required: true
                  type: integer
                  x-go-name: ID
            responses:
                "202":
                    description: ""
                "401":
                    $ref: '#/responses/Error'
                "403":
                    $ref: '#/responses/Error'
                "404":
                    $ref: '#/responses/Error'
                "415":
                    $ref: '#/responses/Error'
            security:
                - oauth2: []
            summary: Resume paused instance
    /integrations:
        post:
            description: Return integration for a given key
            operationId: postIntegration
            parameters:
                - description: Integration request body
                  in: body
                  name: Body
                  required: true
                  schema:
                    $ref: '#/definitions/Request'
            responses:
                "200":
                    $ref: '#/responses/Response'
                "401":
                    $ref: '#/responses/Error'
                "403":
                    $ref: '#/responses/Error'
                "415":
                    $ref: '#/responses/Error'
            security:
                - oauth2: []
            summary: Integration
    /me:
        get:
            description: Current user details
            operationId: me
            responses:
                "200":
                    description: User
                    schema:
                        $ref: '#/definitions/User'
                "401":
                    $ref: '#/responses/Error'
                "403":
                    $ref: '#/responses/Error'
                "404":
                    $ref: '#/responses/Error'
                "415":
                    $ref: '#/responses/Error'
            security:
                - oauth2: []
            summary: User details
    /presets:
        get:
            description: List all presets accessible by the user
            operationId: listPresets
            responses:
                "200":
                    $ref: '#/responses/GroupsWithInstances'
                "401":
                    $ref: '#/responses/Error'
                "403":
                    $ref: '#/responses/Error'
                "415":
                    $ref: '#/responses/Error'
            security:
                - oauth2: []
            summary: List presets
    /public/instances:
        get:
            description: List all public instances
            operationId: listPublicInstances
            responses:
                "200":
                    $ref: '#/responses/GroupsWithInstances'
            summary: List Public Instances
    /refresh:
        post:
            description: Refresh user tokens
            operationId: refreshToken
            parameters:
                - description: Refresh token request body parameter
                  in: body
                  name: Body
                  required: true
                  schema:
                    $ref: '#/definitions/RefreshTokenRequest'
            responses:
                "201":
                    $ref: '#/responses/Tokens'
                "400":
                    $ref: '#/responses/Error'
                "415":
                    $ref: '#/responses/Error'
            summary: Refresh tokens
    /stacks:
        get:
            description: Find all stacks...
            operationId: stacks
            responses:
                "200":
                    $ref: '#/responses/StacksResponse'
                "401":
                    $ref: '#/responses/Error'
                "403":
                    $ref: '#/responses/Error'
                "404":
                    $ref: '#/responses/Error'
                "415":
                    $ref: '#/responses/Error'
            security:
                - oauth2: []
            summary: Find all stacks
    /stacks/{name}:
        get:
            description: Find stack by name
            operationId: stack
            parameters:
                - in: path
                  name: name
                  required: true
                  type: string
                  x-go-name: Name
            responses:
                "200":
                    $ref: '#/responses/StackResponse'
                "401":
                    $ref: '#/responses/Error'
                "403":
                    $ref: '#/responses/Error'
                "404":
                    $ref: '#/responses/Error'
                "415":
                    $ref: '#/responses/Error'
            security:
                - oauth2: []
            summary: Find stack
    /tokens:
        post:
            description: Sign in... And get tokens
            operationId: signIn
            responses:
                "201":
                    $ref: '#/responses/Tokens'
                "401":
                    $ref: '#/responses/Error'
                "403":
                    $ref: '#/responses/Error'
                "404":
                    $ref: '#/responses/Error'
                "415":
                    $ref: '#/responses/Error'
            security:
                - basicAuth: []
            summary: Sign in
    /users:
        delete:
            description: Sign out user... The authentication is done using oauth and JWT. A JWT can't easily be invalidated so even after calling this endpoint a user can still sign in assuming the JWT isn't expired. However, the token can't be refreshed using the refresh token supplied upon signin
            operationId: signOut
            responses:
                "200":
                    description: ""
                "401":
                    $ref: '#/responses/Error'
                "415":
                    $ref: '#/responses/Error'
            security:
                - oauth2: []
            summary: Sign out
        get:
            description: Find all users with the groups they belong to
            operationId: findAllUsers
            responses:
                "200":
                    $ref: '#/responses/UsersResponse'
                "401":
                    $ref: '#/responses/Error'
                "403":
                    $ref: '#/responses/Error'
                "404":
                    $ref: '#/responses/Error'
                "415":
                    $ref: '#/responses/Error'
            security:
                - oauth2: []
            summary: Find users
        post:
            description: Sign up a user. This endpoint is publicly accessible and therefor anyone can sign up. However, before being able to perform any actions, users needs to be a member of a group. And only administrators can add users to groups.
            operationId: signUp
            parameters:
                - description: SignUp request body parameter
                  in: body
                  name: Body
                  required: true
                  schema:
                    $ref: '#/definitions/signUpRequest'
            responses:
                "201":
                    description: User
                    schema:
                        $ref: '#/definitions/User'
                "400":
                    $ref: '#/responses/Error'
                "415":
                    $ref: '#/responses/Error'
            summary: SignUp user
    /users/{id}:
        delete:
            description: Delete user by id
            operationId: deleteUser
            parameters:
                - format: uint64
                  in: path
                  name: id
                  required: true
                  type: integer
                  x-go-name: ID
            responses:
                "202":
                    description: ""
                "401":
                    $ref: '#/responses/Error'
                "403":
                    $ref: '#/responses/Error'
                "404":
                    $ref: '#/responses/Error'
                "415":
                    $ref: '#/responses/Error'
            security:
                - oauth2: []
            summary: Delete user
        get:
            description: Find a user by its id
            operationId: findUserById
            parameters:
                - format: uint64
                  in: path
                  name: id
                  required: true
                  type: integer
                  x-go-name: ID
            responses:
                "200":
                    description: User
                    schema:
                        $ref: '#/definitions/User'
                "401":
                    $ref: '#/responses/Error'
                "403":
                    $ref: '#/responses/Error'
                "404":
                    $ref: '#/responses/Error'
                "415":
                    $ref: '#/responses/Error'
            security:
                - oauth2: []
            summary: Find user
        put:
            description: Update user's email and/or password
            operationId: updateUser
            parameters:
                - format: uint64
                  in: path
                  name: id
                  required: true
                  type: integer
                  x-go-name: ID
                - description: Update user request
                  in: body
                  name: Body
                  required: true
                  schema:
                    $ref: '#/definitions/updateUserRequest'
            responses:
                "200":
                    description: User
                    schema:
                        $ref: '#/definitions/User'
                "401":
                    $ref: '#/responses/Error'
                "403":
                    $ref: '#/responses/Error'
                "404":
                    $ref: '#/responses/Error'
                "415":
                    $ref: '#/responses/Error'
            security:
                - oauth2: []
            summary: Update user
    /users/validate:
        post:
            description: Validate users email
            operationId: validateEmail
            parameters:
                - description: Email validation token request body parameter
                  in: body
                  name: Body
                  required: true
                  schema:
                    $ref: '#/definitions/validateEmailRequest'
            responses:
                "200":
                    description: ""
                "400":
                    $ref: '#/responses/Error'
                "404":
                    $ref: '#/responses/Error'
            summary: Validate email
produces:
    - application/json
responses:
    CreateExternalDownloadResponse:
        description: ""
        schema:
            $ref: '#/definitions/ExternalDownload'
    Database:
        description: ""
        schema:
            $ref: '#/definitions/Database'
    DownloadDatabaseResponse:
        description: ""
        schema:
            items:
                format: uint8
                type: integer
            type: array
    Error:
        description: ""
    GroupsWithInstances:
        description: ""
        schema:
            items:
                $ref: '#/definitions/GroupsWithInstances'
            type: array
    InstanceLogsResponse:
        description: ""
    Lock:
        description: ""
        schema:
            $ref: '#/definitions/Lock'
    Response:
        description: ""
        schema:
            $ref: '#/definitions/Response'
    StackResponse:
        description: ""
        schema:
            $ref: '#/definitions/StackDetail'
    StacksResponse:
        description: ""
        schema:
            items:
                $ref: '#/definitions/StackDetail'
            type: array
    Tokens:
        description: ""
        schema:
            $ref: '#/definitions/Tokens'
    UsersResponse:
        description: ""
        schema:
            items:
                $ref: '#/definitions/User'
            type: array
securityDefinitions:
    oauth2:
        flow: password
        tokenUrl: /tokens
        type: oauth2
swagger: "2.0"<|MERGE_RESOLUTION|>--- conflicted
+++ resolved
@@ -1234,10 +1234,6 @@
                 type: array
                 x-go-name: Parameters
         type: object
-<<<<<<< HEAD
-        x-go-package: github.com/dhis2-sre/im-manager/pkg/model
-    StackParameter:
-=======
         x-go-package: github.com/dhis2-sre/im-manager/pkg/stack
     StackDetail:
         properties:
@@ -1261,7 +1257,6 @@
         x-go-name: Stack
         x-go-package: github.com/dhis2-sre/im-manager/pkg/model
     StackDetailParameter:
->>>>>>> 1b06e2a3
         properties:
             consumed:
                 description: Consumed signals that this parameter is provided by another stack i.e. one of the stacks required stacks.
