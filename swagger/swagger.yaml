--- conflicted
+++ resolved
@@ -1233,21 +1233,11 @@
             defaultValue:
                 type: string
                 x-go-name: DefaultValue
-<<<<<<< HEAD
-            name:
-                type: string
-                x-go-name: Name
-            priority:
-                format: int64
-                type: integer
-                x-go-name: Priority
-=======
         type: object
         x-go-package: github.com/dhis2-sre/im-manager/pkg/model
     StackParameters:
         additionalProperties:
             $ref: '#/definitions/StackParameter'
->>>>>>> 131ab9d7
         type: object
         x-go-package: github.com/dhis2-sre/im-manager/pkg/model
     Tokens:
