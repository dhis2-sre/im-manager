#!/usr/bin/env bash

set -euo pipefail

function exec_psql() {
  PGPASSWORD=$POSTGRES_POSTGRES_PASSWORD psql -U postgres -qAt -d "$DATABASE_NAME" -c "$1"
}

<<<<<<< HEAD
if [[ -n $DATABASE_ID ]]; then
  DATABASE_MANAGER_ABSOLUTE_URL="$DATABASE_MANAGER_URL/databases/$DATABASE_ID/download"
  echo "DATABASE_MANAGER_ABSOLUTE_URL: $DATABASE_MANAGER_ABSOLUTE_URL"

  exec_psql "create extension if not exists postgis"
  exec_psql "create extension if not exists pg_trgm"
  exec_psql "create extension if not exists btree_gin"

  tmp_file=$(mktemp)
  curl --connect-timeout 10 --retry 5 --retry-delay 1 --fail -L "$DATABASE_MANAGER_ABSOLUTE_URL" -H "Authorization: $IM_ACCESS_TOKEN" > "$tmp_file"
=======
if [[ -z $DATABASE_ID ]]; then
  echo "Seeding aborted. No database id found!"
  exit 0
fi

DATABASE_MANAGER_ABSOLUTE_URL="$DATABASE_MANAGER_URL/databases/$DATABASE_ID/download"
echo "DATABASE_MANAGER_ABSOLUTE_URL: $DATABASE_MANAGER_ABSOLUTE_URL"

exec_psql "create extension if not exists postgis"
exec_psql "create extension if not exists pg_trgm"
exec_psql "create extension if not exists btree_gin"

tmp_file=$(mktemp)
curl --connect-timeout 10 --retry 5 --retry-delay 1 --fail -L "$DATABASE_MANAGER_ABSOLUTE_URL" -H "Authorization: $IM_ACCESS_TOKEN" >"$tmp_file"
>>>>>>> 2e0ebcde
# Try pg_restore... Or gzipped sql
# pg_restore often returns a non zero return code due to benign errors resulting in executing of gunzip despite the restore being successful
# gunzip will fail because the input isn't gzipped causing the whole seed script to fail... Which is why there's a "|| true" at the end
(pg_restore --verbose -U postgres -d "$DATABASE_NAME" -j 4 "$tmp_file") ||
  (gunzip -v -c "$tmp_file" | psql -U postgres -d "$DATABASE_NAME") || true
<<<<<<< HEAD
  rm "$tmp_file"

  ## Grant access to the "dhis" user
  exec_psql "grant all privileges on all tables in schema public to dhis"
  exec_psql "grant all privileges on all sequences in schema public to dhis"
  # At some point we needed to grant access to view while deploying using IM, I'm leaving the below here as an easy fix in case the problem shows up here
  #psql -At -d dhis2 -c "SELECT 'GRANT ALL ON '||viewname||' TO dhis;' FROM pg_views WHERE schemaname='public';" | psql -d dhis2
fi
=======
rm "$tmp_file"

## Change ownership to $DATABASE_USERNAME
# Tables
entities=$(exec_psql "select tablename from pg_tables where schemaname = 'public'")
for entity in $entities; do
  echo "Changing owner of $entity to $DATABASE_USERNAME"
  exec_psql "alter table \"$entity\" owner to $DATABASE_USERNAME"
done

# Sequences
entities=$(exec_psql "select sequence_name from information_schema.sequences where sequence_schema = 'public'")
for entity in $entities; do
  echo "Changing owner of $entity to $DATABASE_USERNAME"
  exec_psql "alter sequence \"$entity\" owner to $DATABASE_USERNAME"
done

# Views
entities=$(exec_psql "select table_name from information_schema.views where table_schema = 'public'")
for entity in $entities; do
  echo "Changing owner of $entity to $DATABASE_USERNAME"
  exec_psql "alter view \"$entity\" owner to $DATABASE_USERNAME"
done
>>>>>>> 2e0ebcde
<|MERGE_RESOLUTION|>--- conflicted
+++ resolved
@@ -6,18 +6,6 @@
   PGPASSWORD=$POSTGRES_POSTGRES_PASSWORD psql -U postgres -qAt -d "$DATABASE_NAME" -c "$1"
 }
 
-<<<<<<< HEAD
-if [[ -n $DATABASE_ID ]]; then
-  DATABASE_MANAGER_ABSOLUTE_URL="$DATABASE_MANAGER_URL/databases/$DATABASE_ID/download"
-  echo "DATABASE_MANAGER_ABSOLUTE_URL: $DATABASE_MANAGER_ABSOLUTE_URL"
-
-  exec_psql "create extension if not exists postgis"
-  exec_psql "create extension if not exists pg_trgm"
-  exec_psql "create extension if not exists btree_gin"
-
-  tmp_file=$(mktemp)
-  curl --connect-timeout 10 --retry 5 --retry-delay 1 --fail -L "$DATABASE_MANAGER_ABSOLUTE_URL" -H "Authorization: $IM_ACCESS_TOKEN" > "$tmp_file"
-=======
 if [[ -z $DATABASE_ID ]]; then
   echo "Seeding aborted. No database id found!"
   exit 0
@@ -32,22 +20,12 @@
 
 tmp_file=$(mktemp)
 curl --connect-timeout 10 --retry 5 --retry-delay 1 --fail -L "$DATABASE_MANAGER_ABSOLUTE_URL" -H "Authorization: $IM_ACCESS_TOKEN" >"$tmp_file"
->>>>>>> 2e0ebcde
+
 # Try pg_restore... Or gzipped sql
 # pg_restore often returns a non zero return code due to benign errors resulting in executing of gunzip despite the restore being successful
 # gunzip will fail because the input isn't gzipped causing the whole seed script to fail... Which is why there's a "|| true" at the end
 (pg_restore --verbose -U postgres -d "$DATABASE_NAME" -j 4 "$tmp_file") ||
   (gunzip -v -c "$tmp_file" | psql -U postgres -d "$DATABASE_NAME") || true
-<<<<<<< HEAD
-  rm "$tmp_file"
-
-  ## Grant access to the "dhis" user
-  exec_psql "grant all privileges on all tables in schema public to dhis"
-  exec_psql "grant all privileges on all sequences in schema public to dhis"
-  # At some point we needed to grant access to view while deploying using IM, I'm leaving the below here as an easy fix in case the problem shows up here
-  #psql -At -d dhis2 -c "SELECT 'GRANT ALL ON '||viewname||' TO dhis;' FROM pg_views WHERE schemaname='public';" | psql -d dhis2
-fi
-=======
 rm "$tmp_file"
 
 ## Change ownership to $DATABASE_USERNAME
@@ -70,5 +48,4 @@
 for entity in $entities; do
   echo "Changing owner of $entity to $DATABASE_USERNAME"
   exec_psql "alter view \"$entity\" owner to $DATABASE_USERNAME"
-done
->>>>>>> 2e0ebcde
+done