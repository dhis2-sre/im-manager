<<<<<<< HEAD
# hostnamePattern: %s-postgresql.%s.svc
=======
# stackParameters: DATABASE_MANAGER_URL
>>>>>>> c01f9fb8
releases:
  - name: "{{ requiredEnv "INSTANCE_NAME" }}"
    namespace: "{{ requiredEnv "INSTANCE_NAMESPACE" }}"
    chart: bitnami/postgresql
    version: "{{ env "CHART_VERSION" | default "11.0.4" }}"
    verify: false
    values:
      - primary:
          podLabels:
            im-data-id: "{{ requiredEnv "INSTANCE_ID" }}"

          extraEnvVars:
            - name: DATABASE_MANAGER_URL
              value: { { requiredEnv "DATABASE_MANAGER_URL" } }
            - name: DATABASE_ID
              value: "{{ requiredEnv "DATABASE_ID" }}"
            - name: IM_ACCESS_TOKEN
              value: {{ requiredEnv "IM_ACCESS_TOKEN" }}
            - name: DATABASE_USERNAME
              value: {{ env "DATABASE_USERNAME" | default "dhis" }}
            - name: DATABASE_PASSWORD
              value: {{ env "DATABASE_PASSWORD" | default "dhis" }}
            - name: DATABASE_NAME
              value: {{ env "DATABASE_NAME" | default "dhis2" }}

          persistence:
            size: {{ env "DATABASE_SIZE" | default "5Gi" }}

          initdb:
            scripts:
              seed.sh: |
                {{- readFile "./seed.sh" | indent 16 }}

      - image:
          tag: {{ env "DATABASE_VERSION" | default 10 }}

      - auth:
          username: {{ env "DATABASE_USERNAME" | default "dhis" }}
          password: {{ env "DATABASE_PASSWORD" | default "dhis" }}
          database: {{ env "DATABASE_NAME" | default "dhis2" }}

repositories:
  - name: bitnami
    url: https://charts.bitnami.com/bitnami<|MERGE_RESOLUTION|>--- conflicted
+++ resolved
@@ -1,8 +1,5 @@
-<<<<<<< HEAD
 # hostnamePattern: %s-postgresql.%s.svc
-=======
 # stackParameters: DATABASE_MANAGER_URL
->>>>>>> c01f9fb8
 releases:
   - name: "{{ requiredEnv "INSTANCE_NAME" }}"
     namespace: "{{ requiredEnv "INSTANCE_NAMESPACE" }}"
