--- conflicted
+++ resolved
@@ -45,18 +45,11 @@
 	golang.org/x/sync v0.14.0
 	gopkg.in/yaml.v3 v3.0.1
 	gorm.io/driver/postgres v1.5.11
-<<<<<<< HEAD
-	gorm.io/gorm v1.26.1
+	gorm.io/gorm v1.30.0
 	k8s.io/api v0.33.1
 	k8s.io/apimachinery v0.33.1
 	k8s.io/client-go v0.33.1
 	k8s.io/metrics v0.33.1
-=======
-	gorm.io/gorm v1.30.0
-	k8s.io/api v0.32.1
-	k8s.io/apimachinery v0.32.1
-	k8s.io/client-go v0.32.1
->>>>>>> 8e30f0f7
 )
 
 require (
@@ -152,7 +145,6 @@
 	github.com/goccy/go-json v0.10.5 // indirect
 	github.com/gogo/protobuf v1.3.2 // indirect
 	github.com/golang-jwt/jwt/v5 v5.2.2 // indirect
-	github.com/golang/protobuf v1.5.4 // indirect
 	github.com/golang/snappy v1.0.0 // indirect
 	github.com/google/btree v1.1.3 // indirect
 	github.com/google/gnostic-models v0.6.9 // indirect
@@ -266,11 +258,7 @@
 	golang.org/x/arch v0.17.0 // indirect
 	golang.org/x/mod v0.23.0 // indirect
 	golang.org/x/net v0.40.0 // indirect
-<<<<<<< HEAD
-	golang.org/x/oauth2 v0.27.0 // indirect
-=======
 	golang.org/x/oauth2 v0.29.0 // indirect
->>>>>>> 8e30f0f7
 	golang.org/x/sys v0.33.0 // indirect
 	golang.org/x/term v0.32.0 // indirect
 	golang.org/x/text v0.25.0 // indirect
