fail_fast: true

default_install_hook_types:
  - pre-commit
  - commit-msg
repos:
  - repo: https://github.com/tekwizely/pre-commit-golang
    rev: v1.0.0-rc.1
    hooks:
      - id: go-imports
        args:
          - "-w"
      - id: go-mod-tidy

  - repo: https://github.com/golangci/golangci-lint
<<<<<<< HEAD
    rev: v1.64.8
=======
    rev: v2.1.6
>>>>>>> 8e30f0f7
    hooks:
      - id: golangci-lint
        args: [--verbose]

  - repo: https://github.com/commitizen-tools/commitizen
    rev: v2.24.0
    hooks:
      - id: commitizen
        stages: [commit-msg]

  - repo: https://github.com/dhis2-sre/im-tooling
    rev: v0.0.2
    hooks:
      - id: swagger-validation<|MERGE_RESOLUTION|>--- conflicted
+++ resolved
@@ -13,11 +13,7 @@
       - id: go-mod-tidy
 
   - repo: https://github.com/golangci/golangci-lint
-<<<<<<< HEAD
-    rev: v1.64.8
-=======
     rev: v2.1.6
->>>>>>> 8e30f0f7
     hooks:
       - id: golangci-lint
         args: [--verbose]
